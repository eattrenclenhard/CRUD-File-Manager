--- conflicted
+++ resolved
@@ -105,22 +105,6 @@
 
 ### Props
 
-<<<<<<< HEAD
-| Prop          |     Value     | Default    | Description                                                |
-|---------------|:-------------:|------------|:-----------------------------------------------------------|
-| id            |    string     | _null_     | required                                                   |
-| request       | string/object | _object_   | required - backend url or request object, see above        |
-| locale        |    string     | en         | optional - default language code                           |
-| theme         |    string     | system     | optional - default theme, options: "system","light","dark" |
-| max-file-size |    string     | 10mb       | optional - client side max file upload                     |
-| max-height    |    string     | 600px      | optional - max height of the component                     |
-| features      |     array     | _null_     | optional - array of the enabled features                   |
-| path          |    string     | _null_     | optional - initial directory, example: 'media://public'    |
-| persist       |    boolean    | false      | optional - keep current directory on page refresh          |
-| full-screen   |    boolean    | false      | optional - start in full screen mode                       |
-| select-button |    object     | _object_   | optional - adds select button in status bar, see example   |
-| onError       |    function   | _function_ | optional - a callback to implement custom error handling   |
-=======
 | Prop              |     Value     | Default    | Description                                                 |
 |-------------------|:-------------:|------------|:------------------------------------------------------------|
 | id                |    string     | _null_     | required                                                    |
@@ -135,7 +119,7 @@
 | full-screen       |    boolean    | false      | optional - start in full screen mode                        |
 | select-button     |    object     | _object_   | optional - adds select button in status bar, see example    |
 | loading-indicator |    string     | circular   | optional - style of loading indicator: "circular", "linear" |
->>>>>>> af025148
+| onError           |    function   | _function_ | optional - a callback to implement custom error handling   |
 
 
 ### Events
