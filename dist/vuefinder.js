import { ref as L, watch as Rt, inject as P, openBlock as w, createElementBlock as C, createElementVNode as f, unref as x, normalizeClass as ce, createTextVNode as se, toDisplayString as E, createCommentVNode as Z, withDirectives as ve, vShow as mt, createVNode as Ce, TransitionGroup as Oo, withCtx as F, Fragment as le, renderList as we, reactive as Lt, onMounted as Me, onUpdated as Po, withModifiers as We, nextTick as Vt, isRef as as, vModelSelect as jr, createStaticVNode as No, customRef as jo, withKeys as ot, vModelText as nt, normalizeStyle as ls, provide as je, computed as Ro, createBlock as q, resolveDynamicComponent as Vo, renderSlot as Jt } from "vue";
import dt from "plupload";
var is;
const Ot = (is = document.querySelector('meta[name="csrf-token"]')) == null ? void 0 : is.getAttribute("content"), Pt = (r, { method: e = "get", params: s = {}, json: o = !0, signal: a = null }) => {
  const i = { method: e };
  if (i.signal = a, e == "get")
    r += "?" + new URLSearchParams(s);
  else {
    i.headers = {}, Ot && (i.headers["X-CSRF-Token"] = Ot);
    let d = new FormData();
    for (const [g, l] of Object.entries(s))
      d.append(g, l);
    i.body = d;
  }
  return fetch(r, i).then((d) => d.ok ? o ? d.json() : d.text() : d.json().then(Promise.reject.bind(Promise)));
};
function Bo(r) {
  return { all: r = r || /* @__PURE__ */ new Map(), on: function(e, s) {
    var o = r.get(e);
    o ? o.push(s) : r.set(e, [s]);
  }, off: function(e, s) {
    var o = r.get(e);
    o && (s ? o.splice(o.indexOf(s) >>> 0, 1) : r.set(e, []));
  }, emit: function(e, s) {
    var o = r.get(e);
    o && o.slice().map(function(a) {
      a(s);
    }), (o = r.get("*")) && o.slice().map(function(a) {
      a(e, s);
    });
  } };
}
function Qt(r) {
  let e = localStorage.getItem(r + "_storage");
  const s = L(JSON.parse(e));
  Rt(s, o);
  function o() {
    s.value === null || s.value === "" ? localStorage.removeItem(r + "_storage") : localStorage.setItem(r + "_storage", JSON.stringify(s.value));
  }
  function a(g, l) {
    s.value = Object.assign({ ...s.value }, { [g]: l });
  }
  function i() {
    s.value = null;
  }
  return { getStore: (g, l = null) => s.value === null || s.value === "" ? l : s.value.hasOwnProperty(g) ? s.value[g] : l, setStore: a, clearStore: i };
}
const Rr = L("");
function Ae() {
  function r(e) {
    Rr.value = e;
  }
  return { apiUrl: Rr, setApiUrl: r };
}
const zo = { class: "border-neutral-300 flex justify-between items-center py-1 text-sm" }, Ho = {
  key: 0,
  class: "flex text-center"
}, Uo = ["aria-label"], Ko = /* @__PURE__ */ f("svg", {
  xmlns: "http://www.w3.org/2000/svg",
  class: "h-6 w-6 md:h-8 md:w-8 m-auto cursor-pointer stroke-gray-500 hover:stroke-cyan-700 dark:stroke-gray-400 dark:hover:stroke-gray-300",
  fill: "none",
  viewBox: "0 0 24 24",
  stroke: "none",
  "stroke-width": "1.5"
}, [
  /* @__PURE__ */ f("path", {
    "stroke-linecap": "round",
    "stroke-linejoin": "round",
    d: "M12 10.5v6m3-3H9m4.06-7.19l-2.12-2.12a1.5 1.5 0 00-1.061-.44H4.5A2.25 2.25 0 002.25 6v12a2.25 2.25 0 002.25 2.25h15A2.25 2.25 0 0021.75 18V9a2.25 2.25 0 00-2.25-2.25h-5.379a1.5 1.5 0 01-1.06-.44z"
  })
], -1), Yo = [
  Ko
], Wo = ["aria-label"], Xo = /* @__PURE__ */ f("svg", {
  xmlns: "http://www.w3.org/2000/svg",
  class: "h-6 w-6 md:h-8 md:w-8 m-auto cursor-pointer stroke-gray-500 hover:stroke-cyan-700 dark:stroke-gray-400 dark:hover:stroke-gray-300",
  fill: "none",
  viewBox: "0 0 24 24",
  stroke: "none",
  "stroke-width": "1.5"
}, [
  /* @__PURE__ */ f("path", {
    "stroke-linecap": "round",
    "stroke-linejoin": "round",
    d: "M19.5 14.25v-2.625a3.375 3.375 0 00-3.375-3.375h-1.5A1.125 1.125 0 0113.5 7.125v-1.5a3.375 3.375 0 00-3.375-3.375H8.25m3.75 9v6m3-3H9m1.5-12H5.625c-.621 0-1.125.504-1.125 1.125v17.25c0 .621.504 1.125 1.125 1.125h12.75c.621 0 1.125-.504 1.125-1.125V11.25a9 9 0 00-9-9z"
  })
], -1), Zo = [
  Xo
], Fo = ["aria-label"], qo = /* @__PURE__ */ f("path", {
  "stroke-linecap": "round",
  "stroke-linejoin": "round",
  d: "M16.862 4.487l1.687-1.688a1.875 1.875 0 112.652 2.652L10.582 16.07a4.5 4.5 0 01-1.897 1.13L6 18l.8-2.685a4.5 4.5 0 011.13-1.897l8.932-8.931zm0 0L19.5 7.125M18 14v4.75A2.25 2.25 0 0115.75 21H5.25A2.25 2.25 0 013 18.75V8.25A2.25 2.25 0 015.25 6H10"
}, null, -1), Go = [
  qo
], Jo = ["aria-label"], Qo = /* @__PURE__ */ f("path", {
  "stroke-linecap": "round",
  "stroke-linejoin": "round",
  d: "M14.74 9l-.346 9m-4.788 0L9.26 9m9.968-3.21c.342.052.682.107 1.022.166m-1.022-.165L18.16 19.673a2.25 2.25 0 01-2.244 2.077H8.084a2.25 2.25 0 01-2.244-2.077L4.772 5.79m14.456 0a48.108 48.108 0 00-3.478-.397m-12 .562c.34-.059.68-.114 1.022-.165m0 0a48.11 48.11 0 013.478-.397m7.5 0v-.916c0-1.18-.91-2.164-2.09-2.201a51.964 51.964 0 00-3.32 0c-1.18.037-2.09 1.022-2.09 2.201v.916m7.5 0a48.667 48.667 0 00-7.5 0"
}, null, -1), en = [
  Qo
], tn = ["aria-label"], rn = /* @__PURE__ */ f("svg", {
  xmlns: "http://www.w3.org/2000/svg",
  class: "h-6 w-6 md:h-8 md:w-8 m-auto cursor-pointer stroke-gray-500 hover:stroke-cyan-700 dark:stroke-gray-400 dark:hover:stroke-gray-300",
  fill: "none",
  viewBox: "0 0 24 24",
  stroke: "none",
  "stroke-width": "1.5"
}, [
  /* @__PURE__ */ f("path", {
    "stroke-linecap": "round",
    "stroke-linejoin": "round",
    d: "M3 16.5v2.25A2.25 2.25 0 005.25 21h13.5A2.25 2.25 0 0021 18.75V16.5m-13.5-9L12 3m0 0l4.5 4.5M12 3v13.5"
  })
], -1), sn = [
  rn
], on = ["aria-label"], nn = /* @__PURE__ */ f("path", {
  "stroke-linecap": "round",
  "stroke-linejoin": "round",
  d: "M20.25 7.5l-.625 10.632a2.25 2.25 0 01-2.247 2.118H6.622a2.25 2.25 0 01-2.247-2.118L3.75 7.5m6 4.125l2.25 2.25m0 0l2.25 2.25M12 13.875l2.25-2.25M12 13.875l-2.25 2.25M3.375 7.5h17.25c.621 0 1.125-.504 1.125-1.125v-1.5c0-.621-.504-1.125-1.125-1.125H3.375c-.621 0-1.125.504-1.125 1.125v1.5c0 .621.504 1.125 1.125 1.125z"
}, null, -1), an = [
  nn
], ln = ["aria-label"], cn = /* @__PURE__ */ f("path", {
  "stroke-linecap": "round",
  "stroke-linejoin": "round",
  d: "M20.25 7.5l-.625 10.632a2.25 2.25 0 01-2.247 2.118H6.622a2.25 2.25 0 01-2.247-2.118L3.75 7.5M10 11.25h4M3.375 7.5h17.25c.621 0 1.125-.504 1.125-1.125v-1.5c0-.621-.504-1.125-1.125-1.125H3.375c-.621 0-1.125.504-1.125 1.125v1.5c0 .621.504 1.125 1.125 1.125z"
}, null, -1), un = [
  cn
], dn = {
  key: 1,
  class: "flex text-center"
}, hn = { class: "pl-2" }, fn = { class: "dark:bg-gray-700 bg-gray-200 text-xs px-2 py-1 rounded" }, pn = {
  key: 0,
  class: "animate-spin p-0.5 h-5 w-5 text-white ml-auto",
  xmlns: "http://www.w3.org/2000/svg",
  fill: "none",
  viewBox: "0 0 24 24"
}, gn = /* @__PURE__ */ f("circle", {
  class: "opacity-25 stroke-blue-900 dark:stroke-blue-100",
  cx: "12",
  cy: "12",
  r: "10",
  stroke: "currentColor",
  "stroke-width": "4"
}, null, -1), mn = /* @__PURE__ */ f("path", {
  class: "opacity-75",
  fill: "currentColor",
  d: "M4 12a8 8 0 018-8V0C5.373 0 0 5.373 0 12h4zm2 5.291A7.962 7.962 0 014 12H0c0 3.042 1.135 5.824 3 7.938l3-2.647z"
}, null, -1), vn = [
  gn,
  mn
], bn = { class: "flex text-center items-center justify-end" }, yn = ["aria-label"], Sn = /* @__PURE__ */ f("path", {
  "stroke-linecap": "round",
  "stroke-linejoin": "round",
  d: "M12 3v2.25m6.364.386l-1.591 1.591M21 12h-2.25m-.386 6.364l-1.591-1.591M12 18.75V21m-4.773-4.227l-1.591 1.591M5.25 12H3m4.227-4.773L5.636 5.636M15.75 12a3.75 3.75 0 11-7.5 0 3.75 3.75 0 017.5 0z"
}, null, -1), wn = [
  Sn
], _n = ["aria-label"], xn = {
  xmlns: "http://www.w3.org/2000/svg",
  class: "h-6 w-6 md:h-8 md:w-8 m-auto cursor-pointer stroke-gray-500 hover:stroke-cyan-700 dark:stroke-gray-400 dark:hover:stroke-gray-300",
  fill: "none",
  viewBox: "0 0 24 24",
  stroke: "none",
  "stroke-width": "1.5"
}, kn = {
  key: 0,
  "stroke-linecap": "round",
  "stroke-linejoin": "round",
  d: "M9 9V4.5M9 9H4.5M9 9L3.75 3.75M9 15v4.5M9 15H4.5M9 15l-5.25 5.25M15 9h4.5M15 9V4.5M15 9l5.25-5.25M15 15h4.5M15 15v4.5m0-4.5l5.25 5.25"
}, Dn = {
  key: 1,
  "stroke-linecap": "round",
  "stroke-linejoin": "round",
  d: "M3.75 3.75v4.5m0-4.5h4.5m-4.5 0L9 9M3.75 20.25v-4.5m0 4.5h4.5m-4.5 0L9 15M20.25 3.75h-4.5m4.5 0v4.5m0-4.5L15 9m5.25 11.25h-4.5m4.5 0v-4.5m0 4.5L15 15"
}, Cn = ["aria-label"], Mn = {
  key: 0,
  "stroke-linecap": "round",
  "stroke-linejoin": "round",
  d: "M3.75 6A2.25 2.25 0 016 3.75h2.25A2.25 2.25 0 0110.5 6v2.25a2.25 2.25 0 01-2.25 2.25H6a2.25 2.25 0 01-2.25-2.25V6zM3.75 15.75A2.25 2.25 0 016 13.5h2.25a2.25 2.25 0 012.25 2.25V18a2.25 2.25 0 01-2.25 2.25H6A2.25 2.25 0 013.75 18v-2.25zM13.5 6a2.25 2.25 0 012.25-2.25H18A2.25 2.25 0 0120.25 6v2.25A2.25 2.25 0 0118 10.5h-2.25a2.25 2.25 0 01-2.25-2.25V6zM13.5 15.75a2.25 2.25 0 012.25-2.25H18a2.25 2.25 0 012.25 2.25V18A2.25 2.25 0 0118 20.25h-2.25A2.25 2.25 0 0113.5 18v-2.25z"
}, En = {
  key: 1,
  "stroke-linecap": "round",
  "stroke-linejoin": "round",
  d: "M3.75 12h16.5m-16.5 3.75h16.5M3.75 19.5h16.5M5.625 4.5h12.75a1.875 1.875 0 010 3.75H5.625a1.875 1.875 0 010-3.75z"
}, $n = {
  name: "VFToolbar"
}, Tn = /* @__PURE__ */ Object.assign($n, {
  props: {
    data: Object
  },
  setup(r) {
    const e = P("emitter"), s = P("usePropDarkMode"), { getStore: o, setStore: a } = P("storage"), { t: i } = P("i18n"), d = L(o("viewport", "grid")), g = L([]), l = L(o("full-screen", !1)), v = L("");
    e.on("vf-search-query", ({ newQuery: T }) => {
      v.value = T;
    });
    const p = P("loadingState"), b = () => p.value, S = () => {
      l.value = !l.value, e.emit("vf-fullscreen-toggle");
    };
    return e.on("vf-nodes-selected", (T) => {
      g.value = T;
    }), e.on("vf-view-toggle", (T) => {
      a("viewport", T), d.value = T;
    }), (T, k) => (w(), C("div", zo, [
      v.value.length ? (w(), C("div", dn, [
        f("div", hn, [
          se(E(x(i)("Search results for")) + " ", 1),
          f("span", fn, E(v.value), 1)
        ]),
        b() ? (w(), C("svg", pn, vn)) : Z("", !0)
      ])) : (w(), C("div", Ho, [
        f("div", {
          class: "mx-1.5",
          "aria-label": x(i)("New Folder"),
          "data-microtip-position": "bottom-right",
          role: "tooltip",
          onClick: k[0] || (k[0] = (I) => x(e).emit("vf-modal-show", { type: "new-folder", items: g.value }))
        }, Yo, 8, Uo),
        f("div", {
          class: "mx-1.5",
          "aria-label": x(i)("New File"),
          "data-microtip-position": "bottom",
          role: "tooltip",
          onClick: k[1] || (k[1] = (I) => x(e).emit("vf-modal-show", { type: "new-file", items: g.value }))
        }, Zo, 8, Wo),
        f("div", {
          class: "mx-1.5",
          "aria-label": x(i)("Rename"),
          "data-microtip-position": "bottom",
          role: "tooltip",
          onClick: k[2] || (k[2] = (I) => g.value.length != 1 || x(e).emit("vf-modal-show", { type: "rename", items: g.value }))
        }, [
          (w(), C("svg", {
            xmlns: "http://www.w3.org/2000/svg",
            class: ce([g.value.length == 1 ? "cursor-pointer stroke-gray-500 hover:stroke-cyan-700 dark:stroke-gray-400 dark:hover:stroke-gray-300" : "stroke-gray-200  dark:stroke-gray-700", "h-6 w-6 md:h-8 md:w-8 m-auto"]),
            fill: "none",
            viewBox: "0 0 24 24",
            stroke: "none",
            "stroke-width": "1.5"
          }, Go, 2))
        ], 8, Fo),
        f("div", {
          class: "mx-1.5",
          "aria-label": x(i)("Delete"),
          "data-microtip-position": "bottom",
          role: "tooltip",
          onClick: k[3] || (k[3] = (I) => !g.value.length || x(e).emit("vf-modal-show", { type: "delete", items: g.value }))
        }, [
          (w(), C("svg", {
            xmlns: "http://www.w3.org/2000/svg",
            class: ce([g.value.length ? "cursor-pointer stroke-gray-500 hover:stroke-cyan-700 dark:stroke-gray-400 dark:hover:stroke-gray-300" : "stroke-gray-200  dark:stroke-gray-700", "h-6 w-6 md:h-8 md:w-8 m-auto"]),
            fill: "none",
            viewBox: "0 0 24 24",
            stroke: "none",
            "stroke-width": "1.5"
          }, en, 2))
        ], 8, Jo),
        f("div", {
          class: "mx-1.5",
          "aria-label": x(i)("Upload"),
          "data-microtip-position": "bottom",
          role: "tooltip",
          onClick: k[4] || (k[4] = (I) => x(e).emit("vf-modal-show", { type: "upload", items: g.value }))
        }, sn, 8, tn),
        g.value.length == 1 && g.value[0].mime_type == "application/zip" ? (w(), C("div", {
          key: 0,
          class: "mx-1.5",
          "aria-label": x(i)("Unarchive"),
          "data-microtip-position": "bottom",
          role: "tooltip",
          onClick: k[5] || (k[5] = (I) => !g.value.length || x(e).emit("vf-modal-show", { type: "unarchive", items: g.value }))
        }, [
          (w(), C("svg", {
            xmlns: "http://www.w3.org/2000/svg",
            class: ce([g.value.length ? "cursor-pointer stroke-gray-500 hover:stroke-cyan-700 dark:stroke-gray-400 dark:hover:stroke-gray-300" : "stroke-gray-200  dark:stroke-gray-700", "h-6 w-6 md:h-8 md:w-8 m-auto"]),
            fill: "none",
            viewBox: "0 0 24 24",
            stroke: "none",
            "stroke-width": "1.5"
          }, an, 2))
        ], 8, on)) : (w(), C("div", {
          key: 1,
          class: "mx-1.5",
          "aria-label": x(i)("Archive"),
          "data-microtip-position": "bottom",
          role: "tooltip",
          onClick: k[6] || (k[6] = (I) => !g.value.length || x(e).emit("vf-modal-show", { type: "archive", items: g.value }))
        }, [
          (w(), C("svg", {
            xmlns: "http://www.w3.org/2000/svg",
            class: ce([g.value.length ? "cursor-pointer stroke-gray-500 hover:stroke-cyan-700 dark:stroke-gray-400 dark:hover:stroke-gray-300" : "stroke-gray-200  dark:stroke-gray-700", "h-6 w-6 md:h-8 md:w-8 m-auto"]),
            fill: "none",
            viewBox: "0 0 24 24",
            stroke: "none",
            "stroke-width": "1.5"
          }, un, 2))
        ], 8, ln))
      ])),
      f("div", bn, [
        ve(f("div", {
          class: "mx-1.5",
          "aria-label": x(i)("Dark Mode"),
          "data-microtip-position": "bottom",
          role: "tooltip"
        }, [
          (w(), C("svg", {
            onClick: k[7] || (k[7] = (I) => x(e).emit("vf-darkMode-toggle")),
            viewBox: "0 0 24 24",
            "stroke-width": "2",
            "stroke-linecap": "round",
            "stroke-linejoin": "round",
            class: "h-6 w-6 m-auto cursor-pointer stroke-sky-500 fill-sky-100 hover:stroke-sky-600 dark:stroke-gray-400 dark:fill-gray-400/20 dark:hover:stroke-gray-300"
          }, wn))
        ], 8, yn), [
          [mt, !x(s)]
        ]),
        f("div", {
          class: "mx-1.5",
          "aria-label": x(i)("Toggle Full Screen"),
          "data-microtip-position": "bottom-left",
          role: "tooltip",
          onClick: S
        }, [
          (w(), C("svg", xn, [
            l.value ? (w(), C("path", kn)) : (w(), C("path", Dn))
          ]))
        ], 8, _n),
        f("div", {
          class: "mx-1.5",
          "aria-label": x(i)("Change View"),
          "data-microtip-position": "bottom-left",
          role: "tooltip",
          onClick: k[8] || (k[8] = (I) => v.value.length || x(e).emit("vf-view-toggle", d.value == "list" ? "grid" : "list"))
        }, [
          (w(), C("svg", {
            xmlns: "http://www.w3.org/2000/svg",
            class: ce([v.value.length ? "stroke-gray-200  dark:stroke-gray-700" : "cursor-pointer stroke-gray-500 hover:stroke-cyan-700 dark:stroke-gray-400 dark:hover:stroke-gray-300", "h-6 w-6 md:h-8 md:w-8 m-auto"]),
            fill: "none",
            viewBox: "0 0 24 24",
            stroke: "none",
            "stroke-width": "1.5"
          }, [
            d.value == "grid" ? (w(), C("path", Mn)) : Z("", !0),
            d.value == "list" ? (w(), C("path", En)) : Z("", !0)
          ], 2))
        ], 8, Cn)
      ])
    ]));
  }
});
var In = typeof globalThis < "u" ? globalThis : typeof window < "u" ? window : typeof global < "u" ? global : typeof self < "u" ? self : {};
function An(r) {
  return r && r.__esModule && Object.prototype.hasOwnProperty.call(r, "default") ? r.default : r;
}
var cs = { exports: {} };
(function(r, e) {
  (function(s, o) {
    r.exports = o();
  })(In, function() {
    function s(c, u) {
      var t = c == null ? null : typeof Symbol < "u" && c[Symbol.iterator] || c["@@iterator"];
      if (t != null) {
        var m, n, h, y, _ = [], M = !0, B = !1;
        try {
          if (h = (t = t.call(c)).next, u === 0) {
            if (Object(t) !== t)
              return;
            M = !1;
          } else
            for (; !(M = (m = h.call(t)).done) && (_.push(m.value), _.length !== u); M = !0)
              ;
        } catch (W) {
          B = !0, n = W;
        } finally {
          try {
            if (!M && t.return != null && (y = t.return(), Object(y) !== y))
              return;
          } finally {
            if (B)
              throw n;
          }
        }
        return _;
      }
    }
    function o(c, u) {
      var t = Object.keys(c);
      if (Object.getOwnPropertySymbols) {
        var m = Object.getOwnPropertySymbols(c);
        u && (m = m.filter(function(n) {
          return Object.getOwnPropertyDescriptor(c, n).enumerable;
        })), t.push.apply(t, m);
      }
      return t;
    }
    function a(c) {
      for (var u = 1; u < arguments.length; u++) {
        var t = arguments[u] != null ? arguments[u] : {};
        u % 2 ? o(Object(t), !0).forEach(function(m) {
          l(c, m, t[m]);
        }) : Object.getOwnPropertyDescriptors ? Object.defineProperties(c, Object.getOwnPropertyDescriptors(t)) : o(Object(t)).forEach(function(m) {
          Object.defineProperty(c, m, Object.getOwnPropertyDescriptor(t, m));
        });
      }
      return c;
    }
    function i(c, u) {
      if (!(c instanceof u))
        throw new TypeError("Cannot call a class as a function");
    }
    function d(c, u) {
      for (var t = 0; t < u.length; t++) {
        var m = u[t];
        m.enumerable = m.enumerable || !1, m.configurable = !0, "value" in m && (m.writable = !0), Object.defineProperty(c, R(m.key), m);
      }
    }
    function g(c, u, t) {
      return u && d(c.prototype, u), t && d(c, t), Object.defineProperty(c, "prototype", {
        writable: !1
      }), c;
    }
    function l(c, u, t) {
      return u = R(u), u in c ? Object.defineProperty(c, u, {
        value: t,
        enumerable: !0,
        configurable: !0,
        writable: !0
      }) : c[u] = t, c;
    }
    function v(c, u) {
      if (typeof u != "function" && u !== null)
        throw new TypeError("Super expression must either be null or a function");
      c.prototype = Object.create(u && u.prototype, {
        constructor: {
          value: c,
          writable: !0,
          configurable: !0
        }
      }), Object.defineProperty(c, "prototype", {
        writable: !1
      }), u && b(c, u);
    }
    function p(c) {
      return p = Object.setPrototypeOf ? Object.getPrototypeOf.bind() : function(t) {
        return t.__proto__ || Object.getPrototypeOf(t);
      }, p(c);
    }
    function b(c, u) {
      return b = Object.setPrototypeOf ? Object.setPrototypeOf.bind() : function(m, n) {
        return m.__proto__ = n, m;
      }, b(c, u);
    }
    function S() {
      if (typeof Reflect > "u" || !Reflect.construct || Reflect.construct.sham)
        return !1;
      if (typeof Proxy == "function")
        return !0;
      try {
        return Boolean.prototype.valueOf.call(Reflect.construct(Boolean, [], function() {
        })), !0;
      } catch {
        return !1;
      }
    }
    function T(c, u, t) {
      return S() ? T = Reflect.construct.bind() : T = function(n, h, y) {
        var _ = [null];
        _.push.apply(_, h);
        var M = Function.bind.apply(n, _), B = new M();
        return y && b(B, y.prototype), B;
      }, T.apply(null, arguments);
    }
    function k(c) {
      return Function.toString.call(c).indexOf("[native code]") !== -1;
    }
    function I(c) {
      var u = typeof Map == "function" ? /* @__PURE__ */ new Map() : void 0;
      return I = function(m) {
        if (m === null || !k(m))
          return m;
        if (typeof m != "function")
          throw new TypeError("Super expression must either be null or a function");
        if (typeof u < "u") {
          if (u.has(m))
            return u.get(m);
          u.set(m, n);
        }
        function n() {
          return T(m, arguments, p(this).constructor);
        }
        return n.prototype = Object.create(m.prototype, {
          constructor: {
            value: n,
            enumerable: !1,
            writable: !0,
            configurable: !0
          }
        }), b(n, m);
      }, I(c);
    }
    function $(c) {
      if (c === void 0)
        throw new ReferenceError("this hasn't been initialised - super() hasn't been called");
      return c;
    }
    function H(c, u) {
      if (u && (typeof u == "object" || typeof u == "function"))
        return u;
      if (u !== void 0)
        throw new TypeError("Derived constructors may only return object or undefined");
      return $(c);
    }
    function V(c) {
      var u = S();
      return function() {
        var m = p(c), n;
        if (u) {
          var h = p(this).constructor;
          n = Reflect.construct(m, arguments, h);
        } else
          n = m.apply(this, arguments);
        return H(this, n);
      };
    }
    function j(c, u) {
      for (; !Object.prototype.hasOwnProperty.call(c, u) && (c = p(c), c !== null); )
        ;
      return c;
    }
    function z() {
      return typeof Reflect < "u" && Reflect.get ? z = Reflect.get.bind() : z = function(u, t, m) {
        var n = j(u, t);
        if (n) {
          var h = Object.getOwnPropertyDescriptor(n, t);
          return h.get ? h.get.call(arguments.length < 3 ? u : m) : h.value;
        }
      }, z.apply(this, arguments);
    }
    function X(c, u) {
      return G(c) || s(c, u) || te(c, u) || pe();
    }
    function D(c) {
      return N(c) || oe(c) || te(c) || be();
    }
    function N(c) {
      if (Array.isArray(c))
        return ue(c);
    }
    function G(c) {
      if (Array.isArray(c))
        return c;
    }
    function oe(c) {
      if (typeof Symbol < "u" && c[Symbol.iterator] != null || c["@@iterator"] != null)
        return Array.from(c);
    }
    function te(c, u) {
      if (c) {
        if (typeof c == "string")
          return ue(c, u);
        var t = Object.prototype.toString.call(c).slice(8, -1);
        if (t === "Object" && c.constructor && (t = c.constructor.name), t === "Map" || t === "Set")
          return Array.from(c);
        if (t === "Arguments" || /^(?:Ui|I)nt(?:8|16|32)(?:Clamped)?Array$/.test(t))
          return ue(c, u);
      }
    }
    function ue(c, u) {
      (u == null || u > c.length) && (u = c.length);
      for (var t = 0, m = new Array(u); t < u; t++)
        m[t] = c[t];
      return m;
    }
    function be() {
      throw new TypeError(`Invalid attempt to spread non-iterable instance.
In order to be iterable, non-array objects must have a [Symbol.iterator]() method.`);
    }
    function pe() {
      throw new TypeError(`Invalid attempt to destructure non-iterable instance.
In order to be iterable, non-array objects must have a [Symbol.iterator]() method.`);
    }
    function ge(c, u) {
      var t = typeof Symbol < "u" && c[Symbol.iterator] || c["@@iterator"];
      if (!t) {
        if (Array.isArray(c) || (t = te(c)) || u && c && typeof c.length == "number") {
          t && (c = t);
          var m = 0, n = function() {
          };
          return {
            s: n,
            n: function() {
              return m >= c.length ? {
                done: !0
              } : {
                done: !1,
                value: c[m++]
              };
            },
            e: function(M) {
              throw M;
            },
            f: n
          };
        }
        throw new TypeError(`Invalid attempt to iterate non-iterable instance.
In order to be iterable, non-array objects must have a [Symbol.iterator]() method.`);
      }
      var h = !0, y = !1, _;
      return {
        s: function() {
          t = t.call(c);
        },
        n: function() {
          var M = t.next();
          return h = M.done, M;
        },
        e: function(M) {
          y = !0, _ = M;
        },
        f: function() {
          try {
            !h && t.return != null && t.return();
          } finally {
            if (y)
              throw _;
          }
        }
      };
    }
    function A(c, u) {
      if (typeof c != "object" || c === null)
        return c;
      var t = c[Symbol.toPrimitive];
      if (t !== void 0) {
        var m = t.call(c, u || "default");
        if (typeof m != "object")
          return m;
        throw new TypeError("@@toPrimitive must return a primitive value.");
      }
      return (u === "string" ? String : Number)(c);
    }
    function R(c) {
      var u = A(c, "string");
      return typeof u == "symbol" ? u : String(u);
    }
    var O = function(u, t, m) {
      var n = u.x, h = u.y, y = m.x, _ = m.y, M = {
        "+": {
          x: n + y,
          y: h + _
        },
        "-": {
          x: n - y,
          y: h - _
        },
        "*": {
          x: n * y,
          y: h * _
        },
        "/": {
          x: n / y,
          y: h / _
        }
      };
      return M[t];
    }, ee = function(u) {
      return {
        x: u.left,
        y: u.top
      };
    }, U = function(u) {
      var t = arguments.length > 1 && arguments[1] !== void 0 ? arguments[1] : 0;
      return {
        left: u.x,
        top: u.y,
        right: u.x,
        bottom: u.y,
        width: t,
        height: t
      };
    }, _e = function(u) {
      return {
        x: u,
        y: u
      };
    }, ye = function(c, u) {
      var t = u;
      window.addEventListener("resize", t), window.addEventListener("scroll", t);
      var m = new MutationObserver(t);
      c.forEach(function(h, y) {
        m.observe(h, {
          childList: y !== 0,
          attributes: !0
        });
      });
      var n = function() {
        return po(m, t);
      };
      return {
        observer: m,
        callback: t,
        cleanup: n
      };
    }, kt = function(c) {
      var u = Mt(c);
      return u.x || u.y ? !0 : c instanceof Document ? c.body ? !!(c.body.scrollTop = 1) : !!(c.documentElement.scrollTop = 1) : !!(c.scrollTop = 1);
    }, Dt = function() {
      var c = document.createElement("div");
      return c.style.position = "fixed", c.style.overflow = "hidden", c.style.pointerEvents = "none", c.style.zIndex = "999999999999999999", c;
    }, Yt = function(c) {
      var u = document.createElement("div");
      return u.style.position = "absolute", c || (u.style.background = "rgba(0, 175, 255, 0.2)", u.style.border = "1px solid rgba(0, 175, 255, 0.8)", u.style.display = "none", u.style.pointerEvents = "none"), u;
    }, Ct = function(c, u) {
      var t;
      return function() {
        for (var m = arguments.length, n = new Array(m), h = 0; h < m; h++)
          n[h] = arguments[h];
        var y = function() {
          t = null, c.apply(void 0, n);
        };
        clearTimeout(t), t = setTimeout(y, u);
      };
    }, Wt = function() {
      var c, u, t, m;
      return {
        y: ((c = document.body) === null || c === void 0 ? void 0 : c.scrollTop) || ((u = document.documentElement) === null || u === void 0 ? void 0 : u.scrollTop) || 0,
        x: ((t = document.body) === null || t === void 0 ? void 0 : t.scrollLeft) || ((m = document.documentElement) === null || m === void 0 ? void 0 : m.scrollLeft) || 0
      };
    }, Er = function(c) {
      var u = function t(m) {
        var n, h = arguments.length > 1 && arguments[1] !== void 0 ? arguments[1] : 0, y = (n = m[h]) === null || n === void 0 ? void 0 : n.parentNode;
        return y ? (m.push(y), h++, t(m, h)) : m;
      };
      return u([c]);
    }, ro = function(c, u) {
      if (c instanceof Document)
        return {
          top: 0,
          left: 0,
          bottom: 0,
          right: 0,
          width: window.innerWidth,
          height: window.innerHeight
        };
      var t = c.getBoundingClientRect();
      return {
        top: t.top,
        left: t.left,
        bottom: t.bottom,
        right: t.right,
        width: (c.clientWidth || t.width) * u,
        height: (c.clientHeight || t.height) * u
      };
    }, $r = function(c, u) {
      var t = {
        top: Number.POSITIVE_INFINITY,
        left: Number.POSITIVE_INFINITY,
        bottom: Number.NEGATIVE_INFINITY,
        right: Number.NEGATIVE_INFINITY,
        width: Number.NEGATIVE_INFINITY,
        height: Number.NEGATIVE_INFINITY
      };
      return Ne(c).forEach(function(m) {
        var n = u.getRect(m);
        t.top = Math.min(t.top, n.top), t.left = Math.min(t.left, n.left), t.bottom = Math.max(t.bottom, n.bottom), t.right = Math.max(t.right, n.right);
      }), t.height = t.bottom - t.top, t.width = t.right - t.left, t;
    }, Mt = function(c) {
      return !c || c instanceof Document ? Wt() : {
        x: c.scrollLeft >= 0 ? c.scrollLeft : Wt().x,
        y: c.scrollTop >= 0 ? c.scrollTop : Wt().y
      };
    }, Tr = function(c) {
      var u = c.elementRect, t = c.containerRect, m = c.tolerance, n = m === void 0 ? {
        x: 0,
        y: 0
      } : m, h = [];
      return u.top - n.y < t.top && h.push("top"), u.left - n.x < t.left && h.push("left"), u.bottom + n.y > t.bottom && h.push("bottom"), u.right + n.y > t.right && h.push("right"), /** @type {DSEdges} */
      h;
    }, so = function(c) {
      var u = c.event;
      return {
        x: u.clientX,
        y: u.clientY
      };
    }, oo = function(c) {
      var u = c.scrollAmount, t = c.initialPointerPos, m = c.pointerPos, n = {};
      return m.x > t.x - u.x ? (n.left = t.x - u.x, n.width = m.x - t.x + u.x) : (n.left = m.x, n.width = t.x - m.x - u.x), m.y > t.y - u.y ? (n.top = t.y - u.y, n.height = m.y - t.y + u.y) : (n.top = m.y, n.height = t.y - m.y - u.y), n;
    }, Ir = function(u) {
      var t = {
        x: 0,
        y: 0
      }, m = window.getComputedStyle(u);
      if (!m.transform || m.transform === "none")
        return t;
      if (m.transform.indexOf("3d") >= 0) {
        var n = m.transform.trim().match(/matrix3d\((.*?)\)/);
        if (n && n.length) {
          var h, y = (h = n[1]) === null || h === void 0 ? void 0 : h.split(",");
          t.x = parseInt(y[12]) || 0, t.y = parseInt(y[13]) || 0;
        }
        return t;
      }
      var _ = m.transform.trim().match(/matrix\((.*?)\)/);
      if (_ && _.length) {
        var M, B = (M = _[1]) === null || M === void 0 ? void 0 : M.split(",");
        t.x = parseInt(B[4]) || 0, t.y = parseInt(B[5]) || 0;
      }
      return t;
    }, no = function(u) {
      var t = u.style.transform;
      if (!t || t.indexOf("translate") < 0)
        return Ir(u);
      var m = {
        x: 0,
        y: 0
      }, n = t.trim().match(/translate[3dD]*?\(.*?\)/);
      if (n) {
        var h, y = (h = n[0]) === null || h === void 0 ? void 0 : h.split("(");
        if (y) {
          var _, M = (_ = y[1]) === null || _ === void 0 ? void 0 : _.split(",");
          m.x = parseInt(M[0]) || 0, m.y = parseInt(M[1]) || 0;
        }
      }
      return !m.x && !m.x ? Ir(u) : m;
    }, io = function(u) {
      var t = u.style, m = {
        x: parseInt(t.left) || 0,
        y: parseInt(t.top) || 0
      };
      if (!m.x && !m.x) {
        var n = window.getComputedStyle(u);
        return {
          x: parseInt(n.left) || 0,
          y: parseInt(n.top) || 0
        };
      }
      return m;
    }, ao = function(c, u) {
      return u ? no(c) : io(c);
    }, lo = function(c) {
      var u = c.element, t = c.edges, m = c.elementRect, n = c.containerRect, h = c.elementPos, y = c.useTransform;
      t.includes("top") && lt(u, {
        y: h.y + n.top - m.top,
        x: h.x
      }, y), t.includes("left") && lt(u, {
        y: h.y,
        x: h.x + n.left - m.left
      }, y), t.includes("bottom") && lt(u, {
        y: h.y + n.bottom - m.bottom,
        x: h.x
      }, y), t.includes("right") && lt(u, {
        y: h.y,
        x: h.x + n.right - m.right
      }, y);
    }, Ar = function(c) {
      var u = c.computedStyle, t = c.node, m = u.position, n = m === "absolute" || m === "relative" || m === "fixed";
      !(t instanceof Document) && !n && (t.style.position = "relative");
    }, co = function(c) {
      var u = c.shiftKey, t = c.keyboardDragSpeed, m = c.zoom, n = c.key, h = c.dragKeys, y = c.scrollDiff, _ = c.canScroll, M = c.scrollCallback, B = {
        x: 0,
        y: 0
      }, W = u ? t * 4 * m : t * m;
      return h.left.includes(n) && (B.x = y.x || -W, !u && !y.x && _ && M(["left"], t)), h.right.includes(n) && (B.x = y.x || W, !u && !y.x && _ && M(["right"], t)), h.up.includes(n) && (B.y = y.y || -W, !u && !y.y && _ && M(["top"], t)), h.down.includes(n) && (B.y = y.y || W, !u && !y.y && _ && M(["bottom"], t)), B;
    }, uo = function(c) {
      var u = c.element, t = c.force, m = c.multiSelectionToggle, n = c.SelectedSet, h = c.hoverClassName;
      u.classList.contains(h) && !t || (n.has(u) ? m && n.delete(u) : n.add(u), u.classList.add(h));
    }, ho = function(c) {
      var u = c.element, t = c.force, m = c.SelectedSet, n = c.PrevSelectedSet, h = c.hoverClassName;
      if (!u.classList.contains(h) && !t)
        return !1;
      var y = m.has(u), _ = n.has(u);
      y && !_ ? m.delete(u) : !y && _ && m.add(u), u.classList.remove(h);
    }, at = function(u, t, m) {
      return console.warn('[DragSelect] TypeIssue: setting "'.concat(u, '" is not of type "').concat(t, '".'));
    }, Y = function(u, t, m, n) {
      if (t === void 0)
        return m ? l({}, u, n) : {};
      if (t === null)
        return l({}, u, null);
      var h = !0, y = !1, _ = typeof n == "string";
      _ && (h = typeof t == "string" || t instanceof String), _ && !h && (y = !0, at(u, "string"));
      var M = !Number.isNaN(n) && typeof n == "number";
      M && (h = !Number.isNaN(t) && typeof t == "number"), M && !h && (y = !0, at(u, "number"));
      var B = Object.prototype.toString.call(n) === "[object Object]";
      B && (h = Object.prototype.toString.call(t) === "[object Object]"), B && !h && (y = !0, at(u, "object"));
      var W = typeof n == "boolean";
      W && (h = typeof t == "boolean"), W && !h && (y = !0, at(u, "boolean"));
      var ie = Array.isArray(n);
      ie && (h = Array.isArray(t)), ie && !h && (y = !0, at(u, "array"));
      var xe = y || m;
      return u === "dragKeys" && h ? l({}, u, Object.assign(n, t)) : u === "dragKeys" && !h ? xe ? l({}, u, n) : {} : (u === "dropZones" && h && new Set(t.map(function(ke) {
        return ke.id;
      })).size !== t.length && console.warn('[DragSelect] UniqueConstraintsIssue: setting "dropZones" contains duplicate ids.'), h ? l({}, u, t) : xe ? l({}, u, n) : {});
    }, fo = function(c, u) {
      return a(a(a(a(a(a(a(a(a(a(a(a(a(a(a(a(a(a(a(a(a(a(a(a(a(a(a(a(a(a(a(a(a(a(a({}, Y("area", c.area, u, document)), Y("selectables", c.selectables, u, null)), Y("autoScrollSpeed", c.autoScrollSpeed, u, 5)), Y("overflowTolerance", c.overflowTolerance, u, {
        x: 25,
        y: 25
      })), Y("zoom", c.zoom, u, 1)), Y("customStyles", c.customStyles, u, !1)), Y("multiSelectMode", c.multiSelectMode, u, !1)), Y("multiSelectToggling", c.multiSelectToggling, u, !0)), Y("multiSelectKeys", c.multiSelectKeys, u, ["Control", "Shift", "Meta"])), Y("selector", c.selector, u, null)), Y("selectionThreshold", c.selectionThreshold, u, 0)), Y("draggability", c.draggability, u, !0)), Y("immediateDrag", c.immediateDrag, u, !0)), Y("keyboardDrag", c.keyboardDrag, u, !0)), Y("dragKeys", c.dragKeys, u, {
        up: ["ArrowUp"],
        down: ["ArrowDown"],
        left: ["ArrowLeft"],
        right: ["ArrowRight"]
      })), Y("keyboardDragSpeed", c.keyboardDragSpeed, u, 10)), Y("useTransform", c.useTransform, u, !0)), Y("refreshMemoryRate", c.refreshMemoryRate, u, 80)), Y("dropZones", c.dropZones, u, [])), Y("dropInsideThreshold", c.dropInsideThreshold, u, 1)), Y("dropTargetThreshold", c.dropTargetThreshold, u, 0)), Y("usePointerEvents", c.usePointerEvents, u, !1)), Y("hoverClass", c.hoverClass, u, "ds-hover")), Y("selectableClass", c.selectableClass, u, "ds-selectable")), Y("selectedClass", c.selectedClass, u, "ds-selected")), Y("selectorClass", c.selectorClass, u, "ds-selector")), Y("selectorAreaClass", c.selectorAreaClass, u, "ds-selector-area")), Y("droppedTargetClass", c.droppedTargetClass, u, "ds-dropped-target")), Y("droppedInsideClass", c.droppedInsideClass, u, "ds-dropped-inside")), Y("droppableClass", c.droppableClass, u, "ds-droppable")), Y("dropZoneClass", c.dropZoneClass, u, "ds-dropzone")), Y("dropZoneReadyClass", c.dropZoneReadyClass, u, "ds-dropzone-ready")), Y("dropZoneTargetClass", c.dropZoneTargetClass, u, "ds-dropzone-target")), Y("dropZoneInsideClass", c.dropZoneInsideClass, u, "ds-dropzone-inside")), Y("dragAsBlock", c.dragAsBlock, u, !1));
    }, Ge = function(c, u) {
      var t = arguments.length > 2 && arguments[2] !== void 0 ? arguments[2] : 0, m = c;
      if (t > 0) {
        var n = (c.right - c.left) * t, h = (c.bottom - c.top) * t;
        m = {
          left: c.left + n,
          right: c.right - n,
          top: c.top + h,
          bottom: c.bottom - h
        };
      }
      return m.left < u.right && // 1.
      m.right > u.left && // 2.
      m.top < u.bottom && // 3.
      m.bottom > u.top;
    }, Lr = function(c) {
      var u = c.element, t = c.posDirection, m = c.containerRect, n = c.useTransform, h = ao(u, n), y = O(h, "+", t);
      lt(u, y, n);
      var _ = u.getBoundingClientRect(), M = Tr({
        elementRect: _,
        containerRect: m
      });
      lo({
        element: u,
        edges: M,
        elementRect: _,
        containerRect: m,
        elementPos: y,
        useTransform: n
      });
    }, po = function(c, u) {
      window.removeEventListener("resize", u), window.removeEventListener("scroll", u), c.disconnect();
    }, go = function(c, u, t) {
      if (u.length) {
        var m = document && document.documentElement && document.documentElement.scrollTop && document.documentElement, n = c instanceof Document ? m || document.body : c, h = u.includes("top") && n.scrollTop > 0, y = u.includes("bottom") && n.scrollTop < n.scrollHeight, _ = u.includes("left") && n.scrollLeft > 0, M = u.includes("right") && n.scrollLeft < n.scrollWidth;
        h && (n.scrollTop -= 1 * t), y && (n.scrollTop += 1 * t), _ && (n.scrollLeft -= 1 * t), M && (n.scrollLeft += 1 * t);
      }
    }, lt = function(c, u, t) {
      if (t) {
        var m = c.style.transform;
        c.style.transform = "translate3d(".concat(u.x, "px,").concat(u.y, "px,1px) ").concat(m.replace(/translate.*?\)/g, ""));
      } else
        c.style.left = "".concat(u.x, "px"), c.style.top = "".concat(u.y, "px");
      return c;
    }, mo = function(c) {
      for (var u = c.subscribe, t = c.publish, m = c.Interaction, n = c.SelectedSet, h = c.DropZones, y = {
        "Selected:added": [{
          name: "elementselect"
        }],
        "Selected:removed": [{
          name: "elementunselect"
        }],
        "Area:scroll": [{
          name: "autoscroll"
        }],
        // scroll_directions, scroll_multiplier
        "Interaction:start": [{
          name: "dragstart"
        }],
        // event, isDraggingKeyboard
        "Interaction:update": [
          // event, isDraggingKeyboard
          {
            name: "dragmove",
            condition: function(ie) {
              return ie.event;
            }
          }
        ],
        "Interaction:end": [
          // event, isDraggingKeyboard
          {
            name: "callback",
            extraData: function() {
              var ie = h.getTarget();
              return a({}, ie ? {
                dropTarget: ie.toObject()
              } : {});
            }
          }
        ]
      }, _ = function() {
        var ie = X(B[M], 2), xe = ie[0], ke = ie[1];
        ["pre", !1].forEach(function(Ee) {
          return u(Ee ? "".concat(xe, ":").concat(Ee) : xe, function(ne) {
            return ke.forEach(function(me) {
              return (!me.condition || me.condition(ne)) && t(Ee ? "".concat(Ee).concat(me.name) : me.name, a(a({
                items: n.elements,
                isDragging: m.isDragging
              }, ne), me.extraData ? me.extraData(ne) : {}));
            });
          });
        });
      }, M = 0, B = Object.entries(y); M < B.length; M++)
        _();
    }, Ne = function(c) {
      return c ? !Array.isArray(c) && (c instanceof HTMLElement || c instanceof SVGElement) ? [c] : D(new Set(D(c))) : [];
    }, Or = function(c, u) {
      c.style.left = "".concat(u.left, "px"), c.style.top = "".concat(u.top, "px"), c.style.width = "".concat(u.width, "px"), c.style.height = "".concat(u.height, "px");
    }, vo = /* @__PURE__ */ function() {
      function c(u) {
        var t = this, m = u.DS;
        i(this, c), l(this, "DS", void 0), l(this, "_observers", void 0), l(this, "_node", void 0), l(this, "_parentNodes", void 0), l(this, "_computedStyle", void 0), l(this, "_computedBorder", void 0), l(this, "_rect", void 0), l(this, "setArea", function(n) {
          t.reset(), t._node = n, Ar({
            computedStyle: t.computedStyle,
            node: t._node
          }), setTimeout(function() {
            t.DS.PubSub.publish("Area:modified:pre", {
              item: t
            }), t.reset(), t.DS.PubSub.publish("Area:modified", {
              item: t
            });
          });
        }), l(this, "start", function() {
          t._observers = ye(t.parentNodes, Ct(function(n) {
            t.DS.PubSub.publish("Area:modified:pre", {
              event: n,
              item: t
            }), t.reset(), t.DS.PubSub.publish("Area:modified", {
              event: n,
              item: t
            });
          }, 60));
        }), l(this, "reset", function() {
          t._computedStyle = void 0, t._rect = void 0, t._computedBorder = void 0, t._parentNodes = void 0;
        }), l(this, "stop", function() {
          t._observers.cleanup(), t.reset();
        }), l(this, "scroll", function(n, h) {
          var y = {
            scroll_directions: n,
            scroll_multiplier: h
          };
          t.DS.PubSub.publish("Area:scroll:pre", y), go(t._node, n, h), t.DS.PubSub.publish("Area:scroll", y);
        }), this.DS = m, this.setArea(this.DS.stores.SettingsStore.s.area), this.DS.PubSub.subscribe("Settings:updated:area", function(n) {
          var h = n.settings;
          t.setArea(h.area);
        }), this.DS.PubSub.subscribe("Interaction:init", this.start), this.DS.PubSub.subscribe("Interaction:end", this.reset);
      }
      return g(c, [{
        key: "HTMLNode",
        get: (
          /// ///////////////////////////////////////////////////////////////////////////////////
          // Node Getters
          function() {
            return (
              /** @type {DSArea} */
              this._node
            );
          }
        )
        /**
         * The computed border from the element (caches result)
         * @type {{top:number,bottom:number,left:number,right:number}}
         */
      }, {
        key: "computedBorder",
        get: function() {
          return this._computedBorder ? this._computedBorder : {
            top: parseInt(this.computedStyle.borderTopWidth),
            bottom: parseInt(this.computedStyle.borderBottomWidth),
            left: parseInt(this.computedStyle.borderLeftWidth),
            right: parseInt(this.computedStyle.borderRightWidth)
          };
        }
        /**
         * The computed styles from the element (caches result)
         * @type {CSSStyleDeclaration}
         */
      }, {
        key: "computedStyle",
        get: function() {
          return this._computedStyle ? this._computedStyle : this.HTMLNode instanceof Document ? this._computedStyle = window.getComputedStyle(this.HTMLNode.body || this.HTMLNode.documentElement) : this._computedStyle = window.getComputedStyle(this.HTMLNode);
        }
        /**
         * The element rect (caches result) (without scrollbar or borders)
         * @type {DSBoundingRect}
         */
      }, {
        key: "rect",
        get: function() {
          return this._rect ? this._rect : this._rect = ro(this.HTMLNode, this.DS.stores.SettingsStore.s.zoom);
        }
      }, {
        key: "parentNodes",
        get: function() {
          return this._parentNodes ? this._parentNodes : this._parentNodes = Er(this.HTMLNode);
        }
      }]), c;
    }(), bo = /* @__PURE__ */ function() {
      function c(u) {
        var t = this, m = u.DS;
        i(this, c), l(this, "_prevCursorPos", void 0), l(this, "_prevScrollPos", void 0), l(this, "_elements", []), l(this, "_dragKeys", void 0), l(this, "_dragKeysFlat", []), l(this, "_selectionRect", void 0), l(this, "assignDragkeys", function() {
          t._dragKeys = {
            up: t.DS.stores.SettingsStore.s.dragKeys.up.map(function(n) {
              return n.toLowerCase();
            }),
            down: t.DS.stores.SettingsStore.s.dragKeys.down.map(function(n) {
              return n.toLowerCase();
            }),
            left: t.DS.stores.SettingsStore.s.dragKeys.left.map(function(n) {
              return n.toLowerCase();
            }),
            right: t.DS.stores.SettingsStore.s.dragKeys.right.map(function(n) {
              return n.toLowerCase();
            })
          }, t._dragKeysFlat = [].concat(D(t._dragKeys.up), D(t._dragKeys.down), D(t._dragKeys.left), D(t._dragKeys.right));
        }), l(this, "keyboardDrag", function(n) {
          var h = n.event, y = n.key, _ = y.toLowerCase();
          if (!(!t.DS.stores.SettingsStore.s.keyboardDrag || !t._dragKeysFlat.includes(_) || !t.DS.SelectedSet.size || !t.DS.stores.SettingsStore.s.draggability || t.DS.continue)) {
            var M = {
              event: h,
              isDragging: !0,
              isDraggingKeyboard: !0
            };
            t.DS.publish(["Interaction:start:pre", "Interaction:start"], M), t._elements = t.DS.getSelection(), t.DS.stores.SettingsStore.s.dragAsBlock && (t._selectionRect = $r(t._elements, t.DS.SelectableSet)), t.handleZIndex(!0);
            var B = co({
              shiftKey: t.DS.stores.KeyStore.currentValues.includes("shift"),
              keyboardDragSpeed: t.DS.stores.SettingsStore.s.keyboardDragSpeed,
              zoom: t.DS.stores.SettingsStore.s.zoom,
              key: _,
              scrollCallback: t.DS.Area.scroll,
              scrollDiff: t._scrollDiff,
              canScroll: t.DS.stores.ScrollStore.canScroll,
              dragKeys: t._dragKeys
            });
            t.DS.stores.SettingsStore.s.dragAsBlock && (B = t.limitDirection(B)), t._elements.forEach(function(W) {
              return Lr({
                element: W,
                posDirection: B,
                containerRect: t.DS.SelectorArea.rect,
                useTransform: t.DS.stores.SettingsStore.s.useTransform
              });
            }), t.DS.publish(["Interaction:update:pre", "Interaction:update"], M);
          }
        }), l(this, "keyboardEnd", function(n) {
          var h = n.event, y = n.key, _ = y.toLowerCase();
          if (!(!t.DS.stores.SettingsStore.s.keyboardDrag || !t._dragKeysFlat.includes(_) || !t.DS.SelectedSet.size || !t.DS.stores.SettingsStore.s.draggability)) {
            var M = {
              event: h,
              isDragging: t.DS.stores.SettingsStore.s.draggability,
              isDraggingKeyboard: !0
            };
            t.DS.publish(["Interaction:end:pre", "Interaction:end"], M);
          }
        }), l(this, "start", function(n) {
          var h = n.isDragging, y = n.isDraggingKeyboard;
          !h || y || (t._prevCursorPos = null, t._prevScrollPos = null, t._elements = t.DS.getSelection(), t.DS.stores.SettingsStore.s.dragAsBlock && (t._selectionRect = $r(t._elements, t.DS.SelectableSet)), t.handleZIndex(!0));
        }), l(this, "stop", function(n) {
          n != null && n.isKeyboard || (t._prevCursorPos = null, t._prevScrollPos = null, t.handleZIndex(!1), t._elements = []);
        }), l(this, "update", function(n) {
          var h = n.isDragging, y = n.isDraggingKeyboard;
          if (!(!h || !t._elements.length || y || t.DS.continue)) {
            var _ = O(t._cursorDiff, "+", t._scrollDiff);
            t.DS.stores.SettingsStore.s.dragAsBlock && (_ = t.limitDirection(_)), t._elements.forEach(function(M) {
              return Lr({
                element: M,
                posDirection: _,
                containerRect: t.DS.SelectorArea.rect,
                useTransform: t.DS.stores.SettingsStore.s.useTransform
              });
            });
          }
        }), l(this, "limitDirection", function(n) {
          var h = t.DS.SelectorArea.rect, y = t.DS.stores.ScrollStore.scrollAmount, _ = {
            top: h.top - t._selectionRect.top + y.y,
            left: h.left - t._selectionRect.left + y.x,
            bottom: h.bottom - t._selectionRect.bottom + y.y,
            right: h.right - t._selectionRect.right + y.x
          };
          return n.x === 0 && n.y === 0 || (n.y < 0 && (n.y = Math.max(n.y, _.top)), n.x < 0 && (n.x = Math.max(n.x, _.left)), n.y > 0 && (n.y = Math.min(n.y, _.bottom)), n.x > 0 && (n.x = Math.min(n.x, _.right)), t._selectionRect.top += n.y, t._selectionRect.bottom += n.y, t._selectionRect.left += n.x, t._selectionRect.right += n.x), n;
        }), l(this, "handleZIndex", function(n) {
          t._elements.forEach(function(h) {
            return h.style.zIndex = "".concat((parseInt(h.style.zIndex) || 0) + n ? 9999 : -9998);
          });
        }), this.DS = m, this.DS.subscribe("Settings:updated:dragKeys", this.assignDragkeys), this.assignDragkeys(), this.DS.subscribe("Interaction:start", this.start), this.DS.subscribe("Interaction:end", this.stop), this.DS.subscribe("Interaction:update", this.update), this.DS.subscribe("KeyStore:down", this.keyboardDrag), this.DS.subscribe("KeyStore:up", this.keyboardEnd);
      }
      return g(c, [{
        key: "_cursorDiff",
        get: function() {
          var t = this.DS.stores.PointerStore.currentVal, m = this._prevCursorPos ? O(t, "-", this._prevCursorPos) : {
            x: 0,
            y: 0
          };
          return this._prevCursorPos = t, m;
        }
      }, {
        key: "_scrollDiff",
        get: function() {
          var t = this.DS.stores.ScrollStore.currentVal, m = this._prevScrollPos ? O(t, "-", this._prevScrollPos) : {
            x: 0,
            y: 0
          };
          return this._prevScrollPos = t, m;
        }
      }]), c;
    }(), yo = /* @__PURE__ */ function() {
      function c(u) {
        var t = this, m = u.DS, n = u.id, h = u.element, y = u.droppables;
        i(this, c), l(this, "id", void 0), l(this, "element", void 0), l(this, "_droppables", void 0), l(this, "_rect", void 0), l(this, "_observers", void 0), l(this, "_timeout", void 0), l(this, "_itemsDropped", []), l(this, "_itemsInside", void 0), l(this, "setReadyClasses", function(_) {
          if (!t.isDestroyed) {
            var M = t.droppables.filter(function(B) {
              return t.DS.SelectedSet.has(B);
            });
            M.length && (M.forEach(function(B) {
              B.classList[_]("".concat(t.Settings.droppableClass)), B.classList[_]("".concat(t.Settings.droppableClass, "-").concat(t.id));
            }), t.element.classList[_]("".concat(t.Settings.dropZoneReadyClass)));
          }
        }), l(this, "handleNoDrop", function() {
          var _;
          t.isDestroyed || (t.DS.SelectedSet.forEach(function(M) {
            M.classList.remove(t.Settings.droppedTargetClass), M.classList.remove("".concat(t.Settings.droppedTargetClass, "-").concat(t.id));
          }), t._itemsDropped = t._itemsDropped.filter(function(M) {
            return !t.DS.SelectedSet.has(M);
          }), (_ = t._itemsDropped) !== null && _ !== void 0 && _.length || t.element.classList.remove("".concat(t.Settings.dropZoneTargetClass)));
        }), l(this, "handleDrop", function() {
          var _, M, B;
          t.isDestroyed || (t._itemsDropped = D(new Set([].concat(D(t._itemsDropped), D((_ = t.droppables) === null || _ === void 0 ? void 0 : _.filter(function(W) {
            return t.DS.SelectedSet.has(W);
          }))))), (M = t._itemsDropped) === null || M === void 0 || M.forEach(function(W) {
            W.classList.add("".concat(t.Settings.droppedTargetClass)), W.classList.add("".concat(t.Settings.droppedTargetClass, "-").concat(t.id));
          }), (B = t._itemsDropped) !== null && B !== void 0 && B.length && t.element.classList.add("".concat(t.Settings.dropZoneTargetClass)));
        }), l(this, "handleItemsInsideClasses", function() {
          var _ = !1;
          t.droppables.forEach(function(M) {
            t.itemsInside.includes(M) ? (M.classList.add("".concat(t.Settings.droppedInsideClass)), M.classList.add("".concat(t.Settings.droppedInsideClass, "-").concat(t.id)), _ = !0) : (M.classList.remove("".concat(t.Settings.droppedInsideClass, "-").concat(t.id)), M.className.includes("".concat(t.Settings.droppedInsideClass, "-")) || M.classList.remove("".concat(t.Settings.droppedInsideClass)));
          }), _ ? t.element.classList.add("".concat(t.Settings.dropZoneInsideClass)) : t.element.classList.remove("".concat(t.Settings.dropZoneInsideClass));
        }), l(this, "start", function(_) {
          var M = _.isDragging;
          !M || t.isDestroyed || t.setReadyClasses("add");
        }), l(this, "stop", function(_) {
          var M = _.isDragging;
          !M || t.isDestroyed || (t.setReadyClasses("remove"), t.handleItemsInsideClasses());
        }), l(this, "toObject", function() {
          return {
            id: t.id,
            element: t.element,
            droppables: t.droppables,
            itemsDropped: t.itemsDropped,
            itemsInside: t.itemsInside
          };
        }), this.DS = m, this.Settings = m.stores.SettingsStore.s, this.id = n, this.element = h, y && (this.droppables = Ne(y)), this.element.classList.add("".concat(this.Settings.dropZoneClass)), this.DS.subscribe("Settings:updated:dropZoneClass", function(_) {
          var M = _.settings;
          t.element && (t.element.classList.remove(M["dropZoneClass:pre"]), t.element.classList.add(M.dropZoneClass));
        }), this._observers = ye(this.parentNodes, Ct(function() {
          return t._rect = null;
        }, this.Settings.refreshMemoryRate)), this.DS.subscribe("Interaction:start", this.start), this.DS.subscribe("Interaction:end", this.stop);
      }
      return g(c, [{
        key: "destroy",
        value: function() {
          var t = this;
          this._observers.cleanup(), this.element.classList.remove("".concat(this.Settings.dropZoneClass)), this.element.classList.remove("".concat(this.Settings.dropZoneTargetClass)), this.element.classList.remove("".concat(this.Settings.dropZoneReadyClass)), this.droppables.forEach(function(m) {
            m.classList.remove("".concat(t.Settings.droppedTargetClass)), m.classList.remove("".concat(t.Settings.droppedTargetClass, "-").concat(t.id)), m.classList.remove("".concat(t.Settings.droppableClass)), m.classList.remove("".concat(t.Settings.droppableClass, "-").concat(t.id));
          }), this.DS.unsubscribe("Interaction:start", this.start), this.DS.unsubscribe("Interaction:end", this.stop), this.element = null, this.droppables = null, this.id = null, this._itemsDropped = null, this._itemsInside = null, this.isDestroyed = !0;
        }
        /**
         * @returns {DSDropZone}
         */
      }, {
        key: "rect",
        get: function() {
          return this.isDestroyed ? null : this._rect ? this._rect : this._rect = this.element.getBoundingClientRect();
        }
      }, {
        key: "itemsDropped",
        get: function() {
          return this.isDestroyed ? null : this._itemsDropped;
        }
      }, {
        key: "itemsInside",
        get: function() {
          var t = this;
          return this.isDestroyed ? null : this._itemsInside ? this._itemsInside : (this._itemsInside = this.droppables.flatMap(function(m) {
            return Ge(t.DS.SelectableSet.rects.get(m), t.rect, t.Settings.dropInsideThreshold) ? [m] : [];
          }), this._timeout && clearTimeout(this._timeout), this._timeout = setTimeout(function() {
            return t._itemsInside = null;
          }, this.Settings.refreshMemoryRate), this._itemsInside);
        }
      }, {
        key: "parentNodes",
        get: function() {
          return this._parentNodes ? this._parentNodes : this._parentNodes = Er(this.element);
        }
      }, {
        key: "droppables",
        get: function() {
          return this._droppables ? this._droppables : this.DS.SelectableSet.elements;
        },
        set: function(t) {
          this._droppables = t;
        }
      }]), c;
    }(), So = /* @__PURE__ */ g(
      /**
       * Get the drop zone by the zone element
       * @type {Map<DSElement, DropZone>}
       * @private
       */
      /**
       * Get the drop zone by the zone id
       * @type {Map<string, DropZone>}
       * @private
       */
      /**
       * Get the drop zones by one zone item
       * @type {Map<DSElement,DropZone[]>}
       * @private
       */
      /**
       * Get the drop zones by one zone item
       * @type {DropZone[]}
       * @private
       */
      /**
       * @constructor Drag
       * @param {{DS:DragSelect}} obj
       * @ignore
       */
      function c(u) {
        var t = this, m = u.DS;
        i(this, c), l(this, "_zoneByElement", /* @__PURE__ */ new Map()), l(this, "_zoneById", /* @__PURE__ */ new Map()), l(this, "_zonesByDroppable", /* @__PURE__ */ new Map()), l(this, "_zones", void 0), l(this, "setDropZones", function(n) {
          var h = n.dropZones;
          h && (t._zones && t._zones.forEach(function(y) {
            return y.destroy();
          }), t._zones = h.map(function(y) {
            return new yo(a({
              DS: t.DS
            }, y));
          }), t._zones.forEach(function(y) {
            t._zoneByElement.set(y.element, y), t._zoneById.set(y.id, y), y.droppables.forEach(function(_) {
              var M = t._zonesByDroppable.get(_);
              if (!(M != null && M.length))
                return t._zonesByDroppable.set(_, [y]);
              t._zonesByDroppable.set(_, D(new Set([].concat(D(M), [y]))));
            });
          }));
        }), l(this, "_handleDrop", function(n) {
          t._zones.forEach(function(h) {
            h !== n && h.handleNoDrop();
          }), n && n.handleDrop();
        }), l(this, "_getZoneByElementsFromPoint", function(n, h) {
          for (var y = h.x, _ = h.y, M = 0, B = n.length; M < B; M++) {
            var W = t._zoneByElement.get(n[M]);
            if (W && Ge(W.rect, {
              left: y,
              right: y,
              top: _,
              bottom: _
            }, Math.min(t.Settings.dropTargetThreshold, 0.5)))
              return W;
          }
        }), l(this, "stop", function(n) {
          var h = n.isDragging;
          if (h) {
            var y = t.getTarget();
            t._handleDrop(y);
          }
        }), l(this, "getItemsDroppedById", function(n) {
          var h = t._zoneById.get(n);
          return h ? h.itemsDropped : console.warn("[DragSelect] No zone found (id: ".concat(n, ")"));
        }), l(this, "getItemsInsideById", function(n, h) {
          var y = t._zoneById.get(n);
          if (!y)
            return console.warn("[DragSelect] No zone found (id: ".concat(n, ")"));
          var _ = y.itemsInside;
          return h && y.handleItemsInsideClasses(), _;
        }), l(this, "getTarget", function(n) {
          var h;
          if ((h = t._zones) !== null && h !== void 0 && h.length) {
            var y = (n == null ? void 0 : n.x) || t.DS.stores.PointerStore.currentVal.x, _ = (n == null ? void 0 : n.y) || t.DS.stores.PointerStore.currentVal.y, M = document.elementsFromPoint(y, _);
            return t._getZoneByElementsFromPoint(
              /** @type {DSElements} */
              M,
              {
                x: y,
                y: _
              }
            );
          }
        }), this.DS = m, this.Settings = m.stores.SettingsStore.s, this.DS.subscribe("Settings:updated:dropZones", function(n) {
          var h = n.settings;
          return t.setDropZones(h);
        }), this.setDropZones({
          dropZones: (
            /** @type {DSDropZone[]} */
            this.DS.stores.SettingsStore.s.dropZones
          )
        }), this.DS.subscribe("Interaction:end", this.stop);
      }
      /**
       * @param {Object} obj
       * @param {DSDropZone[]} [obj.dropZones]
       */
    ), wo = /* @__PURE__ */ function() {
      function c(u) {
        var t = this, m = u.DS;
        i(this, c), l(this, "isInteracting", void 0), l(this, "isDragging", void 0), l(this, "init", function() {
          return t.DS.publish("Interaction:init:pre", {});
        }), l(this, "_init", function() {
          t.stop(), t.Settings.usePointerEvents ? t.DS.Area.HTMLNode.addEventListener("pointerdown", t.start, {
            passive: !1
          }) : t.DS.Area.HTMLNode.addEventListener("mousedown", t.start), t.DS.Area.HTMLNode.addEventListener("touchstart", t.start, {
            passive: !1
          }), t.DS.publish("Interaction:init", {});
        }), l(this, "start", function(n) {
          return t.DS.publish("Interaction:start:pre", {
            event: n,
            isDragging: t.isDragging
          });
        }), l(this, "_start", function(n) {
          n.type === "touchstart" && n.preventDefault(), t._canInteract(n) && (t.isInteracting = !0, t.isDragging = t.isDragEvent(n), t.DS.publish("Interaction:start", {
            event: n,
            isDragging: t.isDragging
          }), t.Settings.usePointerEvents ? (document.addEventListener("pointerup", t.reset), document.addEventListener("pointercancel", t.reset)) : document.addEventListener("mouseup", t.reset), document.addEventListener("touchend", t.reset));
        }), l(this, "isDragEvent", function(n) {
          var h = (
            /** @type {Element} */
            n.target.closest(".".concat(t.Settings.selectableClass))
          );
          return !t.Settings.draggability || t.DS.stores.KeyStore.isMultiSelectKeyPressed(n) || !h ? !1 : (t.Settings.immediateDrag && (t.DS.SelectedSet.size ? t.DS.SelectedSet.has(h) || (t.DS.SelectedSet.clear(), t.DS.SelectedSet.add(
            /** @type {DSElement} */
            h
          )) : t.DS.SelectedSet.add(
            /** @type {DSElement} */
            h
          )), !!t.DS.SelectedSet.has(h));
        }), l(this, "onClick", function(n) {
          var h = n.event;
          if (t._canInteract(h) && !(h.detail > 0)) {
            var y = t.DS, _ = y.stores, M = _.PointerStore, B = _.KeyStore, W = y.SelectableSet, ie = y.SelectedSet;
            M.start(h);
            var xe = (
              /** @type {any} */
              h.target
            );
            W.has(xe) && (B.isMultiSelectKeyPressed(h) || ie.clear(), ie.toggle(xe), t.reset());
          }
        }), l(this, "stop", function() {
          var n = arguments.length > 0 && arguments[0] !== void 0 ? arguments[0] : t.DS.Area.HTMLNode;
          t.isInteracting = !1, t.isDragging = !1, t.Settings.usePointerEvents ? (n.removeEventListener("pointerdown", t.start, {
            // @ts-ignore
            passive: !1
          }), document.removeEventListener("pointerup", t.reset), document.removeEventListener("pointercancel", t.reset)) : (n.removeEventListener("mousedown", t.start), document.removeEventListener("mouseup", t.reset)), n.removeEventListener("touchstart", t.start, {
            // @ts-ignore
            passive: !1
          }), document.removeEventListener("touchend", t.reset);
        }), l(this, "update", function(n) {
          var h = n.event, y = n.scroll_directions, _ = n.scroll_multiplier;
          t.isInteracting && t.DS.publish(["Interaction:update:pre", "Interaction:update"], {
            event: h,
            scroll_directions: y,
            scroll_multiplier: _,
            isDragging: t.isDragging
          });
        }), l(this, "reset", function(n) {
          return t.DS.publish("Interaction:end:pre", {
            event: n,
            isDragging: t.isDragging
          });
        }), l(this, "_reset", function(n) {
          var h = t.isDragging;
          t.stop(), t.init(), t.DS.publish("Interaction:end", {
            event: n,
            isDragging: h
          });
        }), this.DS = m, this.Settings = m.stores.SettingsStore.s, this.DS.subscribe("Settings:updated:area", function(n) {
          var h = n.settings;
          t.stop(h["area:pre"]), t.init();
        }), this.DS.subscribe("PointerStore:updated", this.update), this.DS.subscribe("Selectable:click", this.onClick), this.DS.subscribe("Selectable:pointer", function(n) {
          var h = n.event;
          return t.start(h);
        }), this.DS.subscribe("Interaction:start:pre", function(n) {
          var h = n.event;
          return t._start(h);
        }), this.DS.subscribe("Interaction:init:pre", this._init), this.DS.subscribe("Interaction:end:pre", function(n) {
          var h = n.event;
          return t._reset(h);
        }), this.DS.subscribe("Area:scroll", this.update);
      }
      return g(c, [{
        key: "_canInteract",
        value: (
          /**
           * @param {DSEvent} event
           */
          function(t) {
            var m = (
              /** @type {MouseEvent} */
              t.clientX === 0 && /** @type {MouseEvent} */
              t.clientY === 0 && /** @type {MouseEvent} */
              t.detail === 0 && t.target
            );
            return (
              /** @type {MouseEvent} */
              !(t.button === 2 || // right-clicks
              this.isInteracting || // fix double-click issues
              t.target && !this.DS.SelectorArea.isInside(
                /** @type {DSElement} */
                t.target
              ) || // fix outside elements issue
              !m && !this.DS.SelectorArea.isClicked(t))
            );
          }
        )
        /**
         * @param {DSEvent} event
         */
      }]), c;
    }(), _o = /* @__PURE__ */ g(
      function c(u) {
        var t = this, m = u.DS;
        i(this, c), l(this, "subscribers", {}), l(this, "subscribe", function(n, h) {
          return Array.isArray(t.subscribers[n]) || (t.subscribers[n] = []), t.subscribers[n].push(h), t.subscribers[n].length - 1;
        }), l(this, "unsubscribe", function(n, h, y) {
          y >= 0 ? t.subscribers[n].splice(y, 1) : h && (t.subscribers[n] = t.subscribers[n].filter(function(_) {
            return _ !== h;
          }));
        }), l(this, "publish", function(n, h) {
          Array.isArray(n) ? n.forEach(function(y) {
            return t._publish(y, h);
          }) : t._publish(n, h);
        }), l(this, "_publish", function(n, h) {
          var y = t.subscribers[n];
          Array.isArray(y) && (n.includes(":pre") ? t._handlePrePublish(y, h) : t._handlePublish(y, h));
        }), l(this, "_handlePublish", function(n, h) {
          for (var y = 0, _ = n.length; y < _; y++) {
            if (t.DS.stopped)
              return;
            n[y](h);
          }
        }), l(this, "_handlePrePublish", function(n, h) {
          for (var y = n.length; y--; ) {
            if (t.DS.stopped)
              return;
            n[y](h);
          }
        }), this.DS = m;
      }
      /**
       * Subscribe to an event
       * @memberof DragSelect#
       * @function subscribe
       * @param {DSCallbackNames} eventName
       * @param {DSCallback} callback
       * @returns {number} event id, can be used to unsubscribe more efficiently
       */
    ), xo = /* @__PURE__ */ function(c) {
      v(t, c);
      var u = V(t);
      function t(m) {
        var n, h = m.DS;
        return i(this, t), n = u.call(this), l($(n), "_rects", void 0), l($(n), "_timeout", void 0), l($(n), "init", function() {
          return Ne(n.Settings.selectables).forEach(function(y) {
            return n.add(y);
          });
        }), l($(n), "clear", function() {
          return n.forEach(function(y) {
            return n.delete(y);
          });
        }), l($(n), "_onClick", function(y) {
          return n.DS.publish(["Selectable:click:pre", "Selectable:click"], {
            event: y
          });
        }), l($(n), "_onPointer", function(y) {
          return n.DS.publish(["Selectable:pointer:pre", "Selectable:pointer"], {
            event: y
          });
        }), l($(n), "addAll", function(y) {
          return y.forEach(function(_) {
            return n.add(_);
          });
        }), l($(n), "deleteAll", function(y) {
          return y.forEach(function(_) {
            return n.delete(_);
          });
        }), l($(n), "getRect", function(y) {
          return n._rects ? n.rects.get(y) : y.getBoundingClientRect();
        }), n.DS = h, n.Settings = h.stores.SettingsStore.s, n.DS.subscribe("Interaction:init", n.init), n.DS.PubSub.subscribe("Settings:updated:selectables", function() {
          n.clear(), n.init();
        }), n.DS.subscribe("Settings:updated:selectableClass", function(y) {
          var _ = y.settings;
          n.forEach(function(M) {
            M.classList.remove(_["selectableClass:pre"]), M.classList.add(_.selectableClass);
          });
        }), n;
      }
      return g(t, [{
        key: "add",
        value: (
          /** 
           * @param {DSElement} element
           * @return {this}
           * */
          function(n) {
            if (z(p(t.prototype), "has", this).call(this, n))
              return this;
            var h = {
              items: this.elements,
              item: n
            };
            return this.DS.publish("Selectable:added:pre", h), n.classList.add(this.Settings.selectableClass), n.addEventListener("click", this._onClick), this.Settings.usePointerEvents ? n.addEventListener("pointerdown", this._onPointer, {
              // @ts-ignore
              passive: !1
            }) : n.addEventListener("mousedown", this._onPointer), n.addEventListener("touchstart", this._onPointer, {
              // @ts-ignore
              passive: !1
            }), this.Settings.draggability && !this.Settings.useTransform && Ar({
              computedStyle: window.getComputedStyle(n),
              node: n
            }), z(p(t.prototype), "add", this).call(this, n), this.DS.publish("Selectable:added", h), this;
          }
        )
        /** @param {DSElement} element */
      }, {
        key: "delete",
        value: function(n) {
          if (!z(p(t.prototype), "has", this).call(this, n))
            return !0;
          var h = {
            items: this.elements,
            item: n
          };
          return this.DS.publish("Selectable:removed:pre", h), n.classList.remove(this.Settings.selectableClass), n.classList.remove(this.Settings.hoverClass), n.removeEventListener("click", this._onClick), this.Settings.usePointerEvents ? n.removeEventListener("pointerdown", this._onPointer, {
            // @ts-ignore
            passive: !1
          }) : n.removeEventListener("mousedown", this._onPointer), n.removeEventListener("touchstart", this._onPointer, {
            // @ts-ignore
            passive: !1
          }), z(p(t.prototype), "delete", this).call(this, n), this.DS.publish("Selectable:removed", h), !0;
        }
      }, {
        key: "elements",
        get: (
          /** @return {DSElements} */
          function() {
            return Array.from(this.values());
          }
        )
      }, {
        key: "rects",
        get: function() {
          var n = this;
          return this._rects ? this._rects : (this._rects = /* @__PURE__ */ new Map(), this.forEach(function(h) {
            return n._rects.set(h, h.getBoundingClientRect());
          }), this._timeout && clearTimeout(this._timeout), this._timeout = setTimeout(function() {
            return n._rects = null;
          }, this.Settings.refreshMemoryRate), this._rects);
        }
      }]), t;
    }(/* @__PURE__ */ I(Set)), ko = /* @__PURE__ */ function(c) {
      v(t, c);
      var u = V(t);
      function t(m) {
        var n, h = m.DS;
        return i(this, t), n = u.call(this), l($(n), "clear", function() {
          return n.forEach(function(y) {
            return n.delete(y);
          });
        }), l($(n), "addAll", function(y) {
          return y.forEach(function(_) {
            return n.add(_);
          });
        }), l($(n), "deleteAll", function(y) {
          return y.forEach(function(_) {
            return n.delete(_);
          });
        }), n.DS = h, n;
      }
      return g(t, [{
        key: "add",
        value: function(n) {
          if (z(p(t.prototype), "has", this).call(this, n))
            return this;
          var h = {
            items: this.elements,
            item: n
          };
          return this.DS.publish("Selected:added:pre", h), z(p(t.prototype), "add", this).call(this, n), n.classList.add(this.DS.stores.SettingsStore.s.selectedClass), n.style.zIndex = "".concat((parseInt(n.style.zIndex) || 0) + 1), this.DS.publish("Selected:added", h), this;
        }
        /** @param {DSElement} element */
      }, {
        key: "delete",
        value: function(n) {
          if (!z(p(t.prototype), "has", this).call(this, n))
            return !0;
          var h = {
            items: this.elements,
            item: n
          };
          this.DS.publish("Selected:removed:pre", h);
          var y = z(p(t.prototype), "delete", this).call(this, n);
          return n.classList.remove(this.DS.stores.SettingsStore.s.selectedClass), n.style.zIndex = "".concat((parseInt(n.style.zIndex) || 0) - 1), this.DS.publish("Selected:removed", h), y;
        }
      }, {
        key: "toggle",
        value: (
          /**
           * Adds/Removes an element. If it is already selected = remove, if not = add.
           * @param {DSElement} element
           * @return {DSElement}
           */
          function(n) {
            return this.has(n) ? this.delete(n) : this.add(n), n;
          }
        )
        /** @param {DSElements} elements */
      }, {
        key: "elements",
        get: (
          /** @return {DSElements} */
          function() {
            return Array.from(this.values());
          }
        )
      }]), t;
    }(/* @__PURE__ */ I(Set)), Do = /* @__PURE__ */ function() {
      function c(u) {
        var t = this, m = u.DS;
        i(this, c), l(this, "_prevSelectedSet", void 0), l(this, "start", function(n) {
          var h = n.event, y = n.isDragging;
          y || (t._storePrevious(h), t._handleInsideSelection(!0, h));
        }), l(this, "update", function(n) {
          var h = n.isDragging;
          h || t.DS.continue || t._handleInsideSelection();
        }), l(this, "_handleInsideSelection", function(n, h) {
          var y = t.DS, _ = y.SelectableSet, M = y.SelectorArea, B = y.Selector, W = t.DS.stores.KeyStore.isMultiSelectKeyPressed(h) && t.Settings.multiSelectToggling, ie = t.Settings.selectionThreshold, xe = _.rects, ke = B.rect, Ee = /* @__PURE__ */ new Map(), ne = /* @__PURE__ */ new Map(), me = ge(xe), ct;
          try {
            for (me.s(); !(ct = me.n()).done; ) {
              var Et = X(ct.value, 2), ut = Et[0], $t = Et[1];
              M.isInside(ut, $t) && (Ge($t, ke, ie) ? Ee.set(ut, $t) : ne.set(ut, $t));
            }
          } catch (Xt) {
            me.e(Xt);
          } finally {
            me.f();
          }
          if (!t.DS.continue) {
            var Nr = t.filterSelected({
              select: Ee,
              unselect: ne,
              selectorRect: ke
            }), Ao = Nr.select, Lo = Nr.unselect;
            Ao.forEach(function(Xt, Zt) {
              return uo({
                element: Zt,
                force: n,
                multiSelectionToggle: W,
                SelectedSet: t.DS.SelectedSet,
                hoverClassName: t.Settings.hoverClass
              });
            }), Lo.forEach(function(Xt, Zt) {
              return ho({
                element: Zt,
                force: n,
                SelectedSet: t.DS.SelectedSet,
                hoverClassName: t.Settings.hoverClass,
                PrevSelectedSet: t._prevSelectedSet
              });
            });
          }
        }), l(this, "filterSelected", function(n) {
          var h = n.select, y = n.unselect;
          return n.selectorRect, {
            select: h,
            unselect: y
          };
        }), this.DS = m, this.Settings = this.DS.stores.SettingsStore.s, this.DS.subscribe("Interaction:start", this.start), this.DS.subscribe("Interaction:update", this.update);
      }
      return g(c, [{
        key: "_storePrevious",
        value: function(t) {
          var m = this.DS, n = m.stores.KeyStore, h = m.SelectedSet;
          n.isMultiSelectKeyPressed(t) ? this._prevSelectedSet = new Set(h) : this._prevSelectedSet = /* @__PURE__ */ new Set();
        }
        /** @param {{event:DSEvent,isDragging:boolean}} event */
      }]), c;
    }(), Co = /* @__PURE__ */ function() {
      function c(u) {
        var t = this, m = u.DS;
        i(this, c), l(this, "_rect", void 0), l(this, "attachSelector", function() {
          var n, h;
          t.HTMLNode && (n = t.DS.SelectorArea) !== null && n !== void 0 && n.HTMLNode && t.DS.SelectorArea.HTMLNode.removeChild(t.HTMLNode), t.HTMLNode = t.DS.stores.SettingsStore.s.selector || Yt(t.DS.stores.SettingsStore.s.customStyles), t.HTMLNode.classList.add(t.DS.stores.SettingsStore.s.selectorClass), t.HTMLNode && (h = t.DS.SelectorArea) !== null && h !== void 0 && h.HTMLNode && t.DS.SelectorArea.HTMLNode.appendChild(t.HTMLNode);
        }), l(this, "start", function(n) {
          var h = n.isDragging;
          if (!h) {
            var y = t.DS.stores.PointerStore, _ = y.initialValArea;
            Or(t.HTMLNode, U(_, 1)), t.HTMLNode.style.display = "block", t._rect = null;
          }
        }), l(this, "stop", function() {
          t.HTMLNode.style.width = "0", t.HTMLNode.style.height = "0", t.HTMLNode.style.display = "none";
        }), l(this, "update", function(n) {
          var h = n.isDragging;
          if (!(h || t.DS.continue)) {
            var y = t.DS.stores, _ = y.ScrollStore, M = y.PointerStore, B = oo({
              scrollAmount: _.scrollAmount,
              initialPointerPos: M.initialValArea,
              pointerPos: M.currentValArea
            });
            Or(t.HTMLNode, B), t._rect = null;
          }
        }), this.DS = m, this.DS.subscribe("Settings:updated:selectorClass", function(n) {
          var h = n.settings;
          t.HTMLNode.classList.remove(h["selectorClass:pre"]), t.HTMLNode.classList.add(h.selectorClass);
        }), this.DS.subscribe("Settings:updated:selector", this.attachSelector), this.DS.subscribe("Settings:updated:customStyles", this.attachSelector), this.attachSelector(), this.DS.subscribe("Interaction:start", this.start), this.DS.subscribe("Interaction:update", this.update), this.DS.subscribe("Interaction:end", this.stop);
      }
      return g(c, [{
        key: "rect",
        get: function() {
          return this._rect ? this._rect : this._rect = this.HTMLNode.getBoundingClientRect();
        }
      }]), c;
    }(), Mo = /* @__PURE__ */ function() {
      function c(u) {
        var t = this, m = u.DS;
        i(this, c), l(this, "_scrollInterval", void 0), l(this, "_rect", void 0), l(this, "currentEdges", []), l(this, "start", function() {
          t.applyElements("append"), t.updatePos();
        }), l(this, "applyElements", function() {
          var n = arguments.length > 0 && arguments[0] !== void 0 ? arguments[0] : "append", h = document.body ? "body" : "documentElement", y = "".concat(n, "Child");
          t.HTMLNode[y](t.DS.Selector.HTMLNode), document[h][y](t.HTMLNode);
        }), l(this, "updatePos", function() {
          t._rect = null;
          var n = t.DS.Area.rect, h = t.DS.Area.computedBorder, y = t.HTMLNode.style, _ = "".concat(n.top + h.top, "px"), M = "".concat(n.left + h.left, "px"), B = "".concat(n.width, "px"), W = "".concat(n.height, "px");
          y.top !== _ && (y.top = _), y.left !== M && (y.left = M), y.width !== B && (y.width = B), y.height !== W && (y.height = W);
        }), l(this, "stop", function(n) {
          t.stopAutoScroll(), n && t.applyElements("remove");
        }), l(this, "startAutoScroll", function() {
          t.currentEdges = [], t._scrollInterval = setInterval(function() {
            return t.handleAutoScroll();
          }, 16);
        }), l(this, "handleAutoScroll", function() {
          if (!t.DS.continue) {
            var n = t.DS, h = n.stores.PointerStore, y = n.Area;
            t.currentEdges = Tr({
              elementRect: U(h.currentVal),
              containerRect: t.rect,
              tolerance: t.DS.stores.SettingsStore.s.overflowTolerance
            }), t.currentEdges.length && y.scroll(t.currentEdges, t.DS.stores.SettingsStore.s.autoScrollSpeed);
          }
        }), l(this, "stopAutoScroll", function() {
          t.currentEdges = [], clearInterval(t._scrollInterval);
        }), l(this, "isInside", function(n, h) {
          return t.DS.Area.HTMLNode.contains(n) && t.DS.stores.ScrollStore.canScroll ? !0 : Ge(t.rect, h || n.getBoundingClientRect());
        }), this.DS = m, this.HTMLNode = Dt(), this.DS.subscribe("Settings:updated:selectorAreaClass", function(n) {
          var h = n.settings;
          t.HTMLNode.classList.remove(h["selectorAreaClass:pre"]), t.HTMLNode.classList.add(h.selectorAreaClass);
        }), this.HTMLNode.classList.add(this.DS.stores.SettingsStore.s.selectorAreaClass), this.DS.subscribe("Area:modified", this.updatePos), this.DS.subscribe("Area:modified", this.updatePos), this.DS.subscribe("Interaction:init", this.start), this.DS.subscribe("Interaction:start", this.startAutoScroll), this.DS.subscribe("Interaction:end", function() {
          t.updatePos(), t.stopAutoScroll();
        });
      }
      return g(c, [{
        key: "isClicked",
        value: (
          /**
           * checks if the click was triggered on the area.
           * @param {DSEvent} [event]
           * @returns {boolean}
           */
          function(t) {
            var m = this.DS.stores.PointerStore, n = t ? m.getPointerPosition(t) : m.initialVal;
            return Ge({
              left: n.x,
              top: n.y,
              right: n.x,
              bottom: n.y
            }, this.rect);
          }
        )
      }, {
        key: "rect",
        get: function() {
          return this._rect ? this._rect : this._rect = this.HTMLNode.getBoundingClientRect();
        }
      }]), c;
    }(), Eo = /* @__PURE__ */ function() {
      function c(u) {
        var t = this, m = u.DS;
        i(this, c), l(this, "_currentValues", /* @__PURE__ */ new Set()), l(this, "_keyMapping", {
          control: "ctrlKey",
          shift: "shiftKey",
          meta: "metaKey"
        }), l(this, "init", function() {
          document.addEventListener("keydown", t.keydown), document.addEventListener("keyup", t.keyup), window.addEventListener("blur", t.reset);
        }), l(this, "keydown", function(n) {
          var h = n.key.toLowerCase();
          t.DS.publish("KeyStore:down:pre", {
            event: n,
            key: h
          }), t._currentValues.add(h), t.DS.publish("KeyStore:down", {
            event: n,
            key: h
          });
        }), l(this, "keyup", function(n) {
          var h = n.key.toLowerCase();
          t.DS.publish("KeyStore:up:pre", {
            event: n,
            key: h
          }), t._currentValues.delete(h), t.DS.publish("KeyStore:up", {
            event: n,
            key: h
          });
        }), l(this, "stop", function() {
          document.removeEventListener("keydown", t.keydown), document.removeEventListener("keyup", t.reset), window.removeEventListener("blur", t.reset), t.reset();
        }), l(this, "reset", function() {
          return t._currentValues.clear();
        }), this.DS = m, this.DS.subscribe("Interaction:init", this.init);
      }
      return g(c, [{
        key: "isMultiSelectKeyPressed",
        value: (
          /** @param {KeyboardEvent|MouseEvent|PointerEvent|TouchEvent} [event] */
          function(t) {
            var m = this;
            if (this.DS.stores.SettingsStore.s.multiSelectMode)
              return !0;
            var n = this.DS.stores.SettingsStore.s.multiSelectKeys.map(function(h) {
              return h.toLocaleLowerCase();
            });
            return !!(this.currentValues.some(function(h) {
              return n.includes(h.toLocaleLowerCase());
            }) || t && n.some(function(h) {
              return t[m._keyMapping[h]];
            }));
          }
        )
      }, {
        key: "currentValues",
        get: function() {
          return Array.from(this._currentValues.values());
        }
      }]), c;
    }(), $o = /* @__PURE__ */ function() {
      function c(u) {
        var t = this, m = u.DS;
        i(this, c), l(this, "_isMouseInteraction", !1), l(this, "_initialValArea", void 0), l(this, "_currentValArea", void 0), l(this, "_lastValArea", void 0), l(this, "_initialVal", void 0), l(this, "_currentVal", void 0), l(this, "_lastVal", void 0), l(this, "_lastTouch", void 0), l(this, "init", function() {
          t.Settings.usePointerEvents ? document.addEventListener("pointermove", t.update, {
            // @ts-ignore
            passive: !1
          }) : document.addEventListener("mousemove", t.update), document.addEventListener("touchmove", t.update, {
            // @ts-ignore
            passive: !1
          });
        }), l(this, "getPointerPosition", function(n) {
          return so({
            event: t._normalizedEvent(n)
          });
        }), l(this, "update", function(n) {
          n && (t.DS.publish("PointerStore:updated:pre", {
            event: n
          }), t.currentVal = t.getPointerPosition(n), t._isMouseInteraction && t.DS.publish("PointerStore:updated", {
            event: n
          }));
        }), l(this, "stop", function() {
          t.Settings.usePointerEvents ? document.removeEventListener("pointermove", t.update, {
            // @ts-ignore
            passive: !1
          }) : document.removeEventListener("mousemove", t.update), document.removeEventListener("touchmove", t.update, {
            // @ts-ignore
            passive: !1
          }), setTimeout(function() {
            return t._isMouseInteraction = !1;
          }, 100);
        }), l(this, "reset", function(n) {
          n && (t.currentVal = t.lastVal = t.getPointerPosition(n), t.stop(), t.init());
        }), this.DS = m, this.Settings = m.stores.SettingsStore.s, this.DS.subscribe("Interaction:init", this.init), this.DS.subscribe("Interaction:start", function(n) {
          var h = n.event;
          return t.start(h);
        }), this.DS.subscribe("Interaction:end", function(n) {
          var h = n.event;
          return t.reset(h);
        });
      }
      return g(c, [{
        key: "start",
        value: (
          /** @param {DSEvent} [event] */
          function(t) {
            t && (this._isMouseInteraction = !0, this.currentVal = this.initialVal = this.getPointerPosition(t));
          }
        )
        /** @param {DSEvent} event */
      }, {
        key: "_normalizedEvent",
        value: (
          /**
           * @param {DSEvent} event
           * @return {MouseEvent|PointerEvent|Touch}
           * @private
           */
          function(t) {
            return "touches" in t && t.type !== "touchend" && (this._lastTouch = t), "touches" in t ? this._lastTouch.touches[0] : t;
          }
        )
        /** First recorded pointer position within the area */
      }, {
        key: "initialValArea",
        get: function() {
          return this._initialValArea ? this._initialValArea : {
            x: 0,
            y: 0
          };
        }
        /** Current pointer position within the area */
      }, {
        key: "currentValArea",
        get: function() {
          return this._currentValArea ? this._currentValArea : {
            x: 0,
            y: 0
          };
        }
        /** Last recorded pointer position within the area */
      }, {
        key: "lastValArea",
        get: function() {
          return this._lastValArea ? this._lastValArea : {
            x: 0,
            y: 0
          };
        }
        /** First recorded pointer position */
      }, {
        key: "initialVal",
        get: function() {
          return this._initialVal ? this._initialVal : {
            x: 0,
            y: 0
          };
        },
        set: function(t) {
          this._initialVal = t, this._initialValArea = t && O(t, "-", O(ee(this.DS.Area.rect), "+", ee(this.DS.Area.computedBorder)));
        }
      }, {
        key: "currentVal",
        get: function() {
          return this._currentVal ? this._currentVal : {
            x: 0,
            y: 0
          };
        },
        set: function(t) {
          this._currentVal = t, this._currentValArea = t && O(t, "-", O(ee(this.DS.Area.rect), "+", ee(this.DS.Area.computedBorder)));
        }
      }, {
        key: "lastVal",
        get: function() {
          return this._lastVal ? this._lastVal : {
            x: 0,
            y: 0
          };
        },
        set: function(t) {
          this._lastVal = t, this._lastValArea = t && O(t, "-", O(ee(this.DS.Area.rect), "+", ee(this.DS.Area.computedBorder)));
        }
      }]), c;
    }(), To = /* @__PURE__ */ function() {
      function c(u) {
        var t = this, m = u.DS;
        i(this, c), l(this, "_initialVal", void 0), l(this, "_currentVal", void 0), l(this, "_canScroll", void 0), l(this, "init", function() {
          return t.DS.stores.SettingsStore.s.area.addEventListener("scroll", t.update);
        }), l(this, "start", function() {
          t._currentVal = t._initialVal = Mt(t.DS.stores.SettingsStore.s.area), t.DS.stores.SettingsStore.s.area.addEventListener("scroll", t.update);
        }), l(this, "update", function() {
          return t._currentVal = Mt(t.DS.stores.SettingsStore.s.area);
        }), l(this, "stop", function() {
          t.DS.stores.SettingsStore.s.area.removeEventListener("scroll", t.update), t._initialVal = {
            x: 0,
            y: 0
          }, t._canScroll = null;
        }), l(this, "reset", function() {
          t.stop(), t.start();
        }), this.DS = m, this.DS.subscribe("Interaction:init", this.init), this.DS.subscribe("Interaction:start", function() {
          return t.start();
        }), this.DS.subscribe("Interaction:end", function() {
          return t.reset();
        });
      }
      return g(c, [{
        key: "canScroll",
        get: function() {
          return typeof this._canScroll == "boolean" ? this._canScroll : this._canScroll = kt(this.DS.stores.SettingsStore.s.area);
        }
      }, {
        key: "scrollAmount",
        get: function() {
          var t = O(this.currentVal, "-", this.initialVal), m = _e(this.DS.stores.SettingsStore.s.zoom), n = O(O(t, "*", m), "-", t);
          return {
            x: t.x + n.x,
            y: t.y + n.y
          };
        }
      }, {
        key: "initialVal",
        get: function() {
          return this._initialVal ? this._initialVal : {
            x: 0,
            y: 0
          };
        }
      }, {
        key: "currentVal",
        get: function() {
          return this._currentVal || (this._currentVal = Mt(this.DS.stores.SettingsStore.s.area)), this._currentVal;
        }
      }]), c;
    }(), Io = /* @__PURE__ */ g(
      /**
       * @type {Settings}
       * @private
       * */
      /**
       * Holds the settings and their previous value `:pre`
       * @example {
       *    autoScrollSpeed: 3,
       *    'autoScrollSpeed:pre': 5
       * }
       * @type {Settings}
       * */
      /**
       * @class ScrollStore
       * @constructor ScrollStore
       * @param {{ DS:DragSelect, settings:Settings }} p
       * @ignore
       */
      function c(u) {
        var t = this, m = u.DS, n = u.settings;
        i(this, c), l(this, "_settings", {}), l(this, "s", {}), l(this, "update", function(h) {
          var y = h.settings, _ = h.init;
          return t.DS.publish("Settings:updated:pre", a({
            settings: y
          }, _ ? {
            init: _
          } : {}));
        }), l(this, "_update", function(h) {
          for (var y = h.settings, _ = h.init, M = fo(y, _), B = function() {
            var ke, Ee = X(ie[W], 2), ne = Ee[0], me = Ee[1];
            ne in t._settings || Object.defineProperty(t.s, ne, {
              get: function() {
                return t._settings[ne];
              },
              set: function(ut) {
                return t.update({
                  settings: l({}, ne, ut)
                });
              }
            }), t._settings["".concat(ne, ":pre")] = t._settings[ne], t._settings[ne] = me;
            var ct = {
              settings: (ke = {}, l(ke, ne, t._settings[ne]), l(ke, "".concat(ne, ":pre"), t._settings["".concat(ne, ":pre")]), ke)
            };
            t.DS.publish("Settings:updated", ct), t.DS.publish("Settings:updated:".concat(ne), ct);
          }, W = 0, ie = Object.entries(M); W < ie.length; W++)
            B();
        }), this.DS = m, this.DS.subscribe("Settings:updated:pre", this._update), this.update({
          settings: n,
          init: !0
        });
      }
      /** @param {{settings: Settings, init?: boolean}} props */
    ), Pr = /* @__PURE__ */ function() {
      function c(u) {
        var t = this;
        i(this, c), l(this, "continue", !1), l(this, "start", function() {
          t.stopped = !1, t.Interaction.init();
        }), l(this, "break", function() {
          return t.continue = !0;
        }), l(this, "setSettings", function(m) {
          return t.stores.SettingsStore.update({
            settings: m
          });
        }), l(this, "getSelection", function() {
          return t.SelectedSet.elements;
        }), l(this, "getSelectables", function() {
          return t.SelectableSet.elements;
        }), l(this, "getInitialCursorPosition", function() {
          return t.stores.PointerStore.initialVal;
        }), l(this, "getCurrentCursorPosition", function() {
          return t.stores.PointerStore.currentVal;
        }), l(this, "getPreviousCursorPosition", function() {
          return t.stores.PointerStore.lastVal;
        }), l(this, "getInitialCursorPositionArea", function() {
          return t.stores.PointerStore.initialValArea;
        }), l(this, "getCurrentCursorPositionArea", function() {
          return t.stores.PointerStore.currentValArea;
        }), l(this, "getPreviousCursorPositionArea", function() {
          return t.stores.PointerStore.lastValArea;
        }), l(this, "isMultiSelect", function(m) {
          return t.stores.KeyStore.isMultiSelectKeyPressed(m);
        }), l(this, "isDragging", function() {
          return t.Interaction.isDragging;
        }), l(this, "getZoneByCoordinates", function(m) {
          var n;
          return (n = t.DropZones.getTarget(m)) === null || n === void 0 ? void 0 : n.toObject();
        }), l(this, "getItemsDroppedByZoneId", function(m) {
          return t.DropZones.getItemsDroppedById(m);
        }), l(this, "getItemsInsideByZoneId", function(m, n) {
          return t.DropZones.getItemsInsideById(m, n);
        }), this.PubSub = new _o({
          DS: this
        }), this.subscribe = this.PubSub.subscribe, this.unsubscribe = this.PubSub.unsubscribe, this.publish = this.PubSub.publish, this.stores = /** @type {{ SettingsStore:SettingsStore, PointerStore:PointerStore, ScrollStore:ScrollStore, KeyStore:KeyStore }} */
        {}, this.stores.SettingsStore = new Io({
          DS: this,
          settings: u
        }), this.stores.PointerStore = new $o({
          DS: this
        }), this.stores.ScrollStore = new To({
          DS: this
        }), this.stores.KeyStore = new Eo({
          DS: this
        }), this.Area = new vo({
          DS: this
        }), this.Selector = new Co({
          DS: this
        }), this.SelectorArea = new Mo({
          DS: this
        }), this.SelectableSet = new xo({
          DS: this
        }), this.SelectedSet = new ko({
          DS: this
        }), this.Selection = new Do({
          DS: this
        }), this.Drag = new bo({
          DS: this
        }), this.DropZones = new So({
          DS: this
        }), this.Interaction = new wo({
          DS: this
        }), mo({
          subscribe: this.subscribe,
          publish: this.publish,
          SelectedSet: this.SelectedSet,
          Interaction: this.Interaction,
          DropZones: this.DropZones
        }), this.subscribe("Interaction:end", function() {
          return t.continue = !1;
        }), this.start();
      }
      return g(c, [{
        key: "stop",
        value: (
          /**
           * Complete function teardown
           * Will teardown/stop the whole functionality
           * @param {boolean} [remove] - if elements should be removed.
           * @param {boolean} [fromSelection] - if elements should also be added/removed to the selection.
           * @param {boolean} [withCallback] - if elements should also be added/removed to the selection.
           */
          function() {
            var t = arguments.length > 0 && arguments[0] !== void 0 ? arguments[0] : !0, m = arguments.length > 1 && arguments[1] !== void 0 ? arguments[1] : !0, n = arguments.length > 2 && arguments[2] !== void 0 ? arguments[2] : !1;
            n && this.publish("callback", {
              items: this.getSelection()
            }), this.Interaction.stop(), this.Area.stop(), this.Drag.stop(), this.Selector.stop(), this.SelectorArea.stop(t), this.stores.KeyStore.stop(), this.stores.PointerStore.stop(), this.stores.ScrollStore.stop(), t && this.SelectableSet.clear(), m && this.SelectedSet.clear(), this.stopped = !0;
          }
        )
        /**
         * Utility to override DragSelect internal functionality:
         * Break will skip the selection or dragging functionality (until after the callback) but let everything continue to run.
         * Useful utility to write your own functionality/move/dragNdrop based on DragSelect pointer positions.
         */
      }, {
        key: "addSelection",
        value: (
          /**
           * Adds several elements to the selection list also adds the specific classes and take into account all calculations.
           * Does not clear the selection, in contrary to .setSelection. Can add multiple elements at once
           * @param {DSInputElements} elements one or multiple elements
           * @param {boolean} [triggerCallback] - if callback should be called
           * @param {boolean} [dontAddToSelectables] - if element should not be added to the list of selectable elements
           * @return {DSElements} all selected elements
           */
          function(t) {
            var m = arguments.length > 1 && arguments[1] !== void 0 ? arguments[1] : !1, n = arguments.length > 2 && arguments[2] !== void 0 ? arguments[2] : !1;
            return this.SelectedSet.addAll(Ne(t)), n || this.addSelectables(t), m && this.PubSub.publish("callback", {
              items: this.getSelection()
            }), this.getSelection();
          }
        )
        /**
         * Removes specific elements from the selection
         * Multiple elements can be given at once, in contrary to unselect
         * @param {DSInputElements} elements one or multiple elements
         * @param {boolean} [triggerCallback] - if callback should be called
         * @param {boolean} [removeFromSelectables] - if element should be removed from the list of selectable elements
         * @return {DSElements} all selected elements
         */
      }, {
        key: "removeSelection",
        value: function(t) {
          var m = arguments.length > 1 && arguments[1] !== void 0 ? arguments[1] : !1, n = arguments.length > 2 && arguments[2] !== void 0 ? arguments[2] : !1;
          return this.SelectedSet.deleteAll(Ne(t)), n && this.removeSelectables(t), m && this.PubSub.publish("callback", {
            items: this.getSelection()
          }), this.getSelection();
        }
        /**
         * Toggles specific elements from the selection:
         * If element is not in selection it will be added, if it is already selected, it will be removed.
         * Multiple elements can be given at once.
         * @param {DSInputElements} elements one or multiple elements
         * @param {boolean} [triggerCallback] - if callback should be called
         * @param {boolean} [removeFromSelectables] - if element should not be added/removed to the list of selectable elements accordingly
         * @return {DSElements} all selected elements
         */
      }, {
        key: "toggleSelection",
        value: function(t) {
          var m = this, n = arguments.length > 1 && arguments[1] !== void 0 ? arguments[1] : !1, h = arguments.length > 2 && arguments[2] !== void 0 ? arguments[2] : !1;
          return Ne(t).forEach(function(y) {
            return m.SelectedSet.has(y) ? m.removeSelection(t, n, h) : m.addSelection(t, n, h);
          }), n && this.PubSub.publish("callback", {
            items: this.getSelection()
          }), this.getSelection();
        }
        /**
         * Sets the current selected elements and optionally run the callback
         * By default, adds new elements also to the list of selectables
         * @param {DSInputElements} elements – dom elements
         * @param {boolean} [triggerCallback] - if callback should be called
         * @param {boolean} [dontAddToSelectables] - if element should not be added to the list of selectable elements
         * @return {DSElements}
         */
      }, {
        key: "setSelection",
        value: function(t) {
          var m = arguments.length > 1 && arguments[1] !== void 0 ? arguments[1] : !1, n = arguments.length > 2 && arguments[2] !== void 0 ? arguments[2] : !1;
          return this.clearSelection(), this.addSelection(t, m, n), this.getSelection();
        }
        /**
         * Unselect / Deselect all current selected Nodes
         * @param {boolean} [triggerCallback] - if callback should be called
         * @return {DSElements} this.selected, should be empty
         */
      }, {
        key: "clearSelection",
        value: function() {
          var t = arguments.length > 0 && arguments[0] !== void 0 ? arguments[0] : !1;
          return this.SelectedSet.clear(), t && this.PubSub.publish("callback", {
            items: this.getSelection()
          }), this.getSelection();
        }
        /**
         * Add elements that can be selected. No node is added twice
         * @param {DSInputElements} elements dom element(s)
         * @param {boolean} [addToSelection] if elements should also be added to current selection
         * @param {boolean} [triggerCallback] - if callback should be called
         * @return {DSInputElements} the added element(s)
         */
      }, {
        key: "addSelectables",
        value: function(t, m, n) {
          var h = Ne(t);
          return this.SelectableSet.addAll(h), m && this.SelectedSet.addAll(h), n && this.PubSub.publish("callback", {
            items: this.getSelection()
          }), t;
        }
        /**
         * Gets all nodes that can potentially be selected
         * @return {DSElements} this.selectables
         */
      }, {
        key: "setSelectables",
        value: (
          /**
           * Sets all elements that can be selected.
           * Removes all current selectables (& their respective classes).
           * Adds the new set to the selectables set, thus replacing the original set.
           * @param {DSInputElements} elements – dom element(s)
           * @param {boolean} [removeFromSelection] if elements should also be removed from current selection
           * @param {boolean} [addToSelection] if elements should also be added to current selection
           * @return {DSInputElements} elements – the added element(s)
           */
          function(t) {
            var m = arguments.length > 1 && arguments[1] !== void 0 ? arguments[1] : !1, n = arguments.length > 2 && arguments[2] !== void 0 ? arguments[2] : !1;
            return console.warn('[DragSelect] DEPRECATION ".setSelectables" is deprecated and will be removed soon. Please use "ds.setSettings({ selectables: << new dom elements >> })" instead (see docs)'), this.removeSelectables(t, m), this.addSelectables(t, n);
          }
        )
        /**
         * Remove elements from the elements that can be selected.
         * @param {DSInputElements} elements – dom element(s)
         * @param {boolean} [removeFromSelection] if elements should also be removed from current selection
         * @param {boolean} [triggerCallback] - if callback should be called
         * @return {DSInputElements} the removed element(s)
         */
      }, {
        key: "removeSelectables",
        value: function(t, m, n) {
          return this.SelectableSet.deleteAll(Ne(t)), m && this.removeSelection(t), n && this.PubSub.publish("callback", {
            items: this.getSelection()
          }), t;
        }
        /** The starting/initial position of the cursor/selector @return {Vect2} */
      }]), c;
    }();
    return Pr.isCollision = Ge, Pr;
  });
})(cs);
var Ln = cs.exports;
const On = /* @__PURE__ */ An(Ln), us = (r, e, s, o, a) => (e = Math, s = e.log, o = 1024, a = s(r) / s(o) | 0, r / e.pow(o, a)).toFixed(0) + " " + (a ? "KMGTPEZY"[--a] + "iB" : "B"), ds = (r, e = null) => new Date(r * 1e3).toLocaleString(e ?? navigator.language ?? "en-US"), Pn = {
  key: 0,
  xmlns: "http://www.w3.org/2000/svg",
  class: "h-5 w-5",
  viewBox: "0 0 20 20",
  fill: "currentColor"
}, Nn = /* @__PURE__ */ f("path", {
  "fill-rule": "evenodd",
  d: "M5.293 7.293a1 1 0 011.414 0L10 10.586l3.293-3.293a1 1 0 111.414 1.414l-4 4a1 1 0 01-1.414 0l-4-4a1 1 0 010-1.414z",
  "clip-rule": "evenodd"
}, null, -1), jn = [
  Nn
], Rn = {
  key: 1,
  xmlns: "http://www.w3.org/2000/svg",
  class: "h-5 w-5",
  viewBox: "0 0 20 20",
  fill: "currentColor"
}, Vn = /* @__PURE__ */ f("path", {
  "fill-rule": "evenodd",
  d: "M14.707 12.707a1 1 0 01-1.414 0L10 9.414l-3.293 3.293a1 1 0 01-1.414-1.414l4-4a1 1 0 011.414 0l4 4a1 1 0 010 1.414z",
  "clip-rule": "evenodd"
}, null, -1), Bn = [
  Vn
], zn = {
  name: "VFSortIcon"
}, Tt = /* @__PURE__ */ Object.assign(zn, {
  props: { direction: String },
  setup(r) {
    return (e, s) => (w(), C("div", null, [
      r.direction == "down" ? (w(), C("svg", Pn, jn)) : Z("", !0),
      r.direction == "up" ? (w(), C("svg", Rn, Bn)) : Z("", !0)
    ]));
  }
}), Hn = ["onClick"], Un = {
  name: "VFToast.vue"
}, Kn = /* @__PURE__ */ Object.assign(Un, {
  setup(r) {
    const e = P("emitter"), { getStore: s } = P("storage"), o = L(s("full-screen", !1)), a = (l) => l == "error" ? "text-red-400 border-red-400 dark:text-red-300 dark:border-red-300" : "text-lime-600 border-lime-600 dark:text-lime-300 dark:border-lime-1300", i = L([]), d = (l) => {
      i.value.splice(l, 1);
    }, g = (l) => {
      let v = i.value.findIndex((p) => p.id === l);
      v !== -1 && d(v);
    };
    return e.on("vf-toast-clear", () => {
      i.value = [];
    }), e.on("vf-toast-push", (l) => {
      let v = (/* @__PURE__ */ new Date()).getTime().toString(36).concat(performance.now().toString(), Math.random().toString()).replace(/\./g, "");
      l.id = v, i.value.push(l), setTimeout(() => {
        g(v);
      }, 5e3);
    }), (l, v) => (w(), C("div", {
      class: ce([o.value.value ? "fixed" : "absolute", "bottom-0 max-w-fit flex flex-col bottom-0 left-1/2 -translate-x-1/2"])
    }, [
      Ce(Oo, {
        name: "vf-toast-item",
        "leave-active-class": "transition-all duration-1000",
        "leave-to-class": "opacity-0"
      }, {
        default: F(() => [
          (w(!0), C(le, null, we(i.value, (p, b) => (w(), C("div", {
            onClick: (S) => d(b),
            key: p,
            class: ce([a(p.type), "inline-block mx-auto my-0.5 py-0.5 px-2 min-w-max bg-gray-50 dark:bg-gray-600 border text-xs sm:text-sm rounded cursor-pointer"])
          }, E(p.label), 11, Hn))), 128))
        ]),
        _: 1
      })
    ], 2));
  }
}), Fe = (r) => Object.entries(r).map((e) => e.map(encodeURIComponent).join("=")).join("&"), { apiUrl: Yn } = Ae(), er = (r, e) => Yn.value + "?" + Fe({ q: "preview", adapter: r, path: e }), He = typeof window < "u", hs = He && !("onscroll" in window) || typeof navigator < "u" && /(gle|ing|ro)bot|crawl|spider/i.test(navigator.userAgent), fs = He && "IntersectionObserver" in window, ps = He && "classList" in document.createElement("p"), gs = He && window.devicePixelRatio > 1, Wn = {
  elements_selector: ".lazy",
  container: hs || He ? document : null,
  threshold: 300,
  thresholds: null,
  data_src: "src",
  data_srcset: "srcset",
  data_sizes: "sizes",
  data_bg: "bg",
  data_bg_hidpi: "bg-hidpi",
  data_bg_multi: "bg-multi",
  data_bg_multi_hidpi: "bg-multi-hidpi",
  data_bg_set: "bg-set",
  data_poster: "poster",
  class_applied: "applied",
  class_loading: "loading",
  class_loaded: "loaded",
  class_error: "error",
  class_entered: "entered",
  class_exited: "exited",
  unobserve_completed: !0,
  unobserve_entered: !1,
  cancel_on_exit: !0,
  callback_enter: null,
  callback_exit: null,
  callback_applied: null,
  callback_loading: null,
  callback_loaded: null,
  callback_error: null,
  callback_finish: null,
  callback_cancel: null,
  use_native: !1,
  restore_on_error: !1
}, ms = (r) => Object.assign({}, Wn, r), Vr = function(r, e) {
  let s;
  const o = "LazyLoad::Initialized", a = new r(e);
  try {
    s = new CustomEvent(o, { detail: { instance: a } });
  } catch {
    s = document.createEvent("CustomEvent"), s.initCustomEvent(o, !1, !1, { instance: a });
  }
  window.dispatchEvent(s);
}, Xn = (r, e) => {
  if (e)
    if (!e.length)
      Vr(r, e);
    else
      for (let s = 0, o; o = e[s]; s += 1)
        Vr(r, o);
}, Pe = "src", hr = "srcset", fr = "sizes", vs = "poster", wt = "llOriginalAttrs", bs = "data", pr = "loading", ys = "loaded", Ss = "applied", Zn = "entered", gr = "error", ws = "native", _s = "data-", xs = "ll-status", fe = (r, e) => r.getAttribute(_s + e), Fn = (r, e, s) => {
  const o = _s + e;
  if (s === null) {
    r.removeAttribute(o);
    return;
  }
  r.setAttribute(o, s);
}, _t = (r) => fe(r, xs), qe = (r, e) => Fn(r, xs, e), Bt = (r) => qe(r, null), mr = (r) => _t(r) === null, qn = (r) => _t(r) === pr, Gn = (r) => _t(r) === gr, vr = (r) => _t(r) === ws, Jn = [pr, ys, Ss, gr], Qn = (r) => Jn.indexOf(_t(r)) >= 0, Ue = (r, e, s, o) => {
  if (!(!r || typeof r != "function")) {
    if (o !== void 0) {
      r(e, s, o);
      return;
    }
    if (s !== void 0) {
      r(e, s);
      return;
    }
    r(e);
  }
}, it = (r, e) => {
  if (ps) {
    r.classList.add(e);
    return;
  }
  r.className += (r.className ? " " : "") + e;
}, $e = (r, e) => {
  if (ps) {
    r.classList.remove(e);
    return;
  }
  r.className = r.className.replace(new RegExp("(^|\\s+)" + e + "(\\s+|$)"), " ").replace(/^\s+/, "").replace(/\s+$/, "");
}, ei = (r) => {
  r.llTempImage = document.createElement("IMG");
}, ti = (r) => {
  delete r.llTempImage;
}, ks = (r) => r.llTempImage, zt = (r, e) => {
  if (!e)
    return;
  const s = e._observer;
  s && s.unobserve(r);
}, ri = (r) => {
  r.disconnect();
}, si = (r, e, s) => {
  e.unobserve_entered && zt(r, s);
}, br = (r, e) => {
  r && (r.loadingCount += e);
}, oi = (r) => {
  r && (r.toLoadCount -= 1);
}, Ds = (r, e) => {
  r && (r.toLoadCount = e);
}, ni = (r) => r.loadingCount > 0, ii = (r) => r.toLoadCount > 0, Cs = (r) => {
  let e = [];
  for (let s = 0, o; o = r.children[s]; s += 1)
    o.tagName === "SOURCE" && e.push(o);
  return e;
}, yr = (r, e) => {
  const s = r.parentNode;
  if (!s || s.tagName !== "PICTURE")
    return;
  Cs(s).forEach(e);
}, Ms = (r, e) => {
  Cs(r).forEach(e);
}, Ht = [Pe], Es = [Pe, vs], bt = [Pe, hr, fr], $s = [bs], Ut = (r) => !!r[wt], Ts = (r) => r[wt], Is = (r) => delete r[wt], st = (r, e) => {
  if (Ut(r))
    return;
  const s = {};
  e.forEach((o) => {
    s[o] = r.getAttribute(o);
  }), r[wt] = s;
}, ai = (r) => {
  Ut(r) || (r[wt] = { backgroundImage: r.style.backgroundImage });
}, li = (r, e, s) => {
  if (!s) {
    r.removeAttribute(e);
    return;
  }
  r.setAttribute(e, s);
}, Xe = (r, e) => {
  if (!Ut(r))
    return;
  const s = Ts(r);
  e.forEach((o) => {
    li(r, o, s[o]);
  });
}, ci = (r) => {
  if (!Ut(r))
    return;
  const e = Ts(r);
  r.style.backgroundImage = e.backgroundImage;
}, As = (r, e, s) => {
  it(r, e.class_applied), qe(r, Ss), s && (e.unobserve_completed && zt(r, e), Ue(e.callback_applied, r, s));
}, Ls = (r, e, s) => {
  it(r, e.class_loading), qe(r, pr), s && (br(s, 1), Ue(e.callback_loading, r, s));
}, ze = (r, e, s) => {
  s && r.setAttribute(e, s);
}, Br = (r, e) => {
  ze(r, fr, fe(r, e.data_sizes)), ze(r, hr, fe(r, e.data_srcset)), ze(r, Pe, fe(r, e.data_src));
}, ui = (r, e) => {
  yr(r, (s) => {
    st(s, bt), Br(s, e);
  }), st(r, bt), Br(r, e);
}, di = (r, e) => {
  st(r, Ht), ze(r, Pe, fe(r, e.data_src));
}, hi = (r, e) => {
  Ms(r, (s) => {
    st(s, Ht), ze(s, Pe, fe(s, e.data_src));
  }), st(r, Es), ze(r, vs, fe(r, e.data_poster)), ze(r, Pe, fe(r, e.data_src)), r.load();
}, fi = (r, e) => {
  st(r, $s), ze(r, bs, fe(r, e.data_src));
}, pi = (r, e, s) => {
  const o = fe(r, e.data_bg), a = fe(r, e.data_bg_hidpi), i = gs && a ? a : o;
  i && (r.style.backgroundImage = `url("${i}")`, ks(r).setAttribute(Pe, i), Ls(r, e, s));
}, gi = (r, e, s) => {
  const o = fe(r, e.data_bg_multi), a = fe(r, e.data_bg_multi_hidpi), i = gs && a ? a : o;
  i && (r.style.backgroundImage = i, As(r, e, s));
}, mi = (r, e, s) => {
  const o = fe(r, e.data_bg_set);
  if (!o)
    return;
  const a = o.split("|");
  let i = a.map((d) => `image-set(${d})`);
  r.style.backgroundImage = i.join(), r.style.backgroundImage === "" && (i = a.map((d) => `-webkit-image-set(${d})`), r.style.backgroundImage = i.join()), As(r, e, s);
}, Os = {
  IMG: ui,
  IFRAME: di,
  VIDEO: hi,
  OBJECT: fi
}, vi = (r, e) => {
  const s = Os[r.tagName];
  s && s(r, e);
}, bi = (r, e, s) => {
  const o = Os[r.tagName];
  o && (o(r, e), Ls(r, e, s));
}, yi = ["IMG", "IFRAME", "VIDEO", "OBJECT"], Si = (r) => yi.indexOf(r.tagName) > -1, Ps = (r, e) => {
  e && !ni(e) && !ii(e) && Ue(r.callback_finish, e);
}, zr = (r, e, s) => {
  r.addEventListener(e, s), r.llEvLisnrs[e] = s;
}, wi = (r, e, s) => {
  r.removeEventListener(e, s);
}, Sr = (r) => !!r.llEvLisnrs, _i = (r, e, s) => {
  Sr(r) || (r.llEvLisnrs = {});
  const o = r.tagName === "VIDEO" ? "loadeddata" : "load";
  zr(r, o, e), zr(r, "error", s);
}, tr = (r) => {
  if (!Sr(r))
    return;
  const e = r.llEvLisnrs;
  for (let s in e) {
    const o = e[s];
    wi(r, s, o);
  }
  delete r.llEvLisnrs;
}, Ns = (r, e, s) => {
  ti(r), br(s, -1), oi(s), $e(r, e.class_loading), e.unobserve_completed && zt(r, s);
}, xi = (r, e, s, o) => {
  const a = vr(e);
  Ns(e, s, o), it(e, s.class_loaded), qe(e, ys), Ue(s.callback_loaded, e, o), a || Ps(s, o);
}, ki = (r, e, s, o) => {
  const a = vr(e);
  Ns(e, s, o), it(e, s.class_error), qe(e, gr), Ue(s.callback_error, e, o), s.restore_on_error && Xe(e, bt), a || Ps(s, o);
}, wr = (r, e, s) => {
  const o = ks(r) || r;
  if (Sr(o))
    return;
  _i(o, (d) => {
    xi(d, r, e, s), tr(o);
  }, (d) => {
    ki(d, r, e, s), tr(o);
  });
}, Di = (r, e, s) => {
  ei(r), wr(r, e, s), ai(r), pi(r, e, s), gi(r, e, s), mi(r, e, s);
}, Ci = (r, e, s) => {
  wr(r, e, s), bi(r, e, s);
}, _r = (r, e, s) => {
  Si(r) ? Ci(r, e, s) : Di(r, e, s);
}, Mi = (r, e, s) => {
  r.setAttribute("loading", "lazy"), wr(r, e, s), vi(r, e), qe(r, ws);
}, Hr = (r) => {
  r.removeAttribute(Pe), r.removeAttribute(hr), r.removeAttribute(fr);
}, Ei = (r) => {
  yr(r, (e) => {
    Hr(e);
  }), Hr(r);
}, js = (r) => {
  yr(r, (e) => {
    Xe(e, bt);
  }), Xe(r, bt);
}, $i = (r) => {
  Ms(r, (e) => {
    Xe(e, Ht);
  }), Xe(r, Es), r.load();
}, Ti = (r) => {
  Xe(r, Ht);
}, Ii = (r) => {
  Xe(r, $s);
}, Ai = {
  IMG: js,
  IFRAME: Ti,
  VIDEO: $i,
  OBJECT: Ii
}, Li = (r) => {
  const e = Ai[r.tagName];
  if (!e) {
    ci(r);
    return;
  }
  e(r);
}, Oi = (r, e) => {
  mr(r) || vr(r) || ($e(r, e.class_entered), $e(r, e.class_exited), $e(r, e.class_applied), $e(r, e.class_loading), $e(r, e.class_loaded), $e(r, e.class_error));
}, Pi = (r, e) => {
  Li(r), Oi(r, e), Bt(r), Is(r);
}, Ni = (r, e, s, o) => {
  s.cancel_on_exit && qn(r) && r.tagName === "IMG" && (tr(r), Ei(r), js(r), $e(r, s.class_loading), br(o, -1), Bt(r), Ue(s.callback_cancel, r, e, o));
}, ji = (r, e, s, o) => {
  const a = Qn(r);
  qe(r, Zn), it(r, s.class_entered), $e(r, s.class_exited), si(r, s, o), Ue(s.callback_enter, r, e, o), !a && _r(r, s, o);
}, Ri = (r, e, s, o) => {
  mr(r) || (it(r, s.class_exited), Ni(r, e, s, o), Ue(s.callback_exit, r, e, o));
}, Vi = ["IMG", "IFRAME", "VIDEO"], Rs = (r) => r.use_native && "loading" in HTMLImageElement.prototype, Bi = (r, e, s) => {
  r.forEach((o) => {
    Vi.indexOf(o.tagName) !== -1 && Mi(o, e, s);
  }), Ds(s, 0);
}, zi = (r) => r.isIntersecting || r.intersectionRatio > 0, Hi = (r) => ({
  root: r.container === document ? null : r.container,
  rootMargin: r.thresholds || r.threshold + "px"
}), Ui = (r, e, s) => {
  r.forEach(
    (o) => zi(o) ? ji(o.target, o, e, s) : Ri(o.target, o, e, s)
  );
}, Ki = (r, e) => {
  e.forEach((s) => {
    r.observe(s);
  });
}, Yi = (r, e) => {
  ri(r), Ki(r, e);
}, Wi = (r, e) => {
  !fs || Rs(r) || (e._observer = new IntersectionObserver((s) => {
    Ui(s, r, e);
  }, Hi(r)));
}, Vs = (r) => Array.prototype.slice.call(r), Nt = (r) => r.container.querySelectorAll(r.elements_selector), Xi = (r) => Vs(r).filter(mr), Zi = (r) => Gn(r), Fi = (r) => Vs(r).filter(Zi), Ur = (r, e) => Xi(r || Nt(e)), qi = (r, e) => {
  Fi(Nt(r)).forEach((o) => {
    $e(o, r.class_error), Bt(o);
  }), e.update();
}, Gi = (r, e) => {
  He && (e._onlineHandler = () => {
    qi(r, e);
  }, window.addEventListener("online", e._onlineHandler));
}, Ji = (r) => {
  He && window.removeEventListener("online", r._onlineHandler);
}, xt = function(r, e) {
  const s = ms(r);
  this._settings = s, this.loadingCount = 0, Wi(s, this), Gi(s, this), this.update(e);
};
xt.prototype = {
  update: function(r) {
    const e = this._settings, s = Ur(r, e);
    if (Ds(this, s.length), hs || !fs) {
      this.loadAll(s);
      return;
    }
    if (Rs(e)) {
      Bi(s, e, this);
      return;
    }
    Yi(this._observer, s);
  },
  destroy: function() {
    this._observer && this._observer.disconnect(), Ji(this), Nt(this._settings).forEach((r) => {
      Is(r);
    }), delete this._observer, delete this._settings, delete this._onlineHandler, delete this.loadingCount, delete this.toLoadCount;
  },
  loadAll: function(r) {
    const e = this._settings;
    Ur(r, e).forEach((o) => {
      zt(o, this), _r(o, e, this);
    });
  },
  restoreAll: function() {
    const r = this._settings;
    Nt(r).forEach((e) => {
      Pi(e, r);
    });
  }
};
xt.load = (r, e) => {
  const s = ms(e);
  _r(r, s);
};
xt.resetStatus = (r) => {
  Bt(r);
};
He && Xn(xt, window.lazyLoadOptions);
const Qi = { class: "relative flex-auto flex flex-col overflow-hidden" }, ea = {
  key: 0,
  class: "grid grid-cols-12 border-b border-neutral-300 border-gray-200 dark:border-gray-700 text-xs select-none"
}, ta = { class: "absolute" }, ra = /* @__PURE__ */ f("svg", {
  xmlns: "http://www.w3.org/2000/svg",
  class: "absolute h-6 w-6 md:h-12 md:w-12 m-auto stroke-neutral-500 fill-white dark:fill-gray-700 dark:stroke-gray-600 z-10",
  fill: "none",
  viewBox: "0 0 24 24",
  stroke: "currentColor",
  "stroke-width": "1"
}, [
  /* @__PURE__ */ f("path", {
    "stroke-linecap": "round",
    "stroke-linejoin": "round",
    d: "M7 21h10a2 2 0 002-2V9.414a1 1 0 00-.293-.707l-5.414-5.414A1 1 0 0012.586 3H7a2 2 0 00-2 2v14a2 2 0 002 2z"
  })
], -1), sa = { class: "text-neutral-700 dark:text-neutral-300 p-1 absolute text-center top-4 right-[-2rem] md:top-5 md:right-[-2.4rem] z-20 text-xs" }, oa = ["onDblclick", "onContextmenu", "data-type", "data-item", "data-index"], na = { class: "grid grid-cols-12 items-center" }, ia = { class: "flex col-span-7 items-center" }, aa = {
  key: 0,
  xmlns: "http://www.w3.org/2000/svg",
  class: "h-5 w-5 text-neutral-500 fill-sky-500 stroke-sky-500 dark:fill-slate-500 dark:stroke-slate-500",
  fill: "none",
  viewBox: "0 0 24 24",
  stroke: "currentColor",
  "stroke-width": "1"
}, la = /* @__PURE__ */ f("path", {
  "stroke-linecap": "round",
  "stroke-linejoin": "round",
  d: "M3 7v10a2 2 0 002 2h14a2 2 0 002-2V9a2 2 0 00-2-2h-6l-2-2H5a2 2 0 00-2 2z"
}, null, -1), ca = [
  la
], ua = {
  key: 1,
  xmlns: "http://www.w3.org/2000/svg",
  class: "h-5 w-5 text-neutral-500",
  fill: "none",
  viewBox: "0 0 24 24",
  stroke: "currentColor",
  "stroke-width": "1"
}, da = /* @__PURE__ */ f("path", {
  "stroke-linecap": "round",
  "stroke-linejoin": "round",
  d: "M7 21h10a2 2 0 002-2V9.414a1 1 0 00-.293-.707l-5.414-5.414A1 1 0 0012.586 3H7a2 2 0 00-2 2v14a2 2 0 002 2z"
}, null, -1), ha = [
  da
], fa = { class: "overflow-ellipsis overflow-hidden whitespace-nowrap" }, pa = { class: "col-span-5 overflow-ellipsis overflow-hidden whitespace-nowrap" }, ga = ["onDblclick", "onContextmenu", "onDragstart", "onDragover", "onDrop", "data-type", "data-item", "data-index"], ma = { class: "grid grid-cols-12 items-center" }, va = { class: "flex col-span-7 items-center" }, ba = {
  key: 0,
  xmlns: "http://www.w3.org/2000/svg",
  class: "h-5 w-5 text-neutral-500 fill-sky-500 stroke-sky-500 dark:fill-slate-500 dark:stroke-slate-500",
  fill: "none",
  viewBox: "0 0 24 24",
  stroke: "currentColor",
  "stroke-width": "1"
}, ya = /* @__PURE__ */ f("path", {
  "stroke-linecap": "round",
  "stroke-linejoin": "round",
  d: "M3 7v10a2 2 0 002 2h14a2 2 0 002-2V9a2 2 0 00-2-2h-6l-2-2H5a2 2 0 00-2 2z"
}, null, -1), Sa = [
  ya
], wa = {
  key: 1,
  xmlns: "http://www.w3.org/2000/svg",
  class: "h-5 w-5 text-neutral-500",
  fill: "none",
  viewBox: "0 0 24 24",
  stroke: "currentColor",
  "stroke-width": "1"
}, _a = /* @__PURE__ */ f("path", {
  "stroke-linecap": "round",
  "stroke-linejoin": "round",
  d: "M7 21h10a2 2 0 002-2V9.414a1 1 0 00-.293-.707l-5.414-5.414A1 1 0 0012.586 3H7a2 2 0 00-2 2v14a2 2 0 002 2z"
}, null, -1), xa = [
  _a
], ka = { class: "overflow-ellipsis overflow-hidden whitespace-nowrap" }, Da = { class: "col-span-2 text-center" }, Ca = { class: "col-span-3 overflow-ellipsis overflow-hidden whitespace-nowrap" }, Ma = ["onDblclick", "onContextmenu", "onDragstart", "onDragover", "onDrop", "data-type", "data-item", "data-index"], Ea = { class: "relative" }, $a = {
  key: 0,
  xmlns: "http://www.w3.org/2000/svg",
  class: "h-10 w-10 md:h-12 md:w-12 m-auto fill-sky-500 stroke-sky-500 dark:fill-slate-500 dark:stroke-slate-500",
  fill: "none",
  viewBox: "0 0 24 24",
  stroke: "currentColor",
  "stroke-width": "1"
}, Ta = /* @__PURE__ */ f("path", {
  "stroke-linecap": "round",
  "stroke-linejoin": "round",
  d: "M3 7v10a2 2 0 002 2h14a2 2 0 002-2V9a2 2 0 00-2-2h-6l-2-2H5a2 2 0 00-2 2z"
}, null, -1), Ia = [
  Ta
], Aa = ["data-src", "alt"], La = {
  key: 2,
  xmlns: "http://www.w3.org/2000/svg",
  class: "h-10 w-10 md:h-12 md:w-12 m-auto text-neutral-500",
  fill: "none",
  viewBox: "0 0 24 24",
  stroke: "currentColor",
  "stroke-width": "1"
}, Oa = /* @__PURE__ */ f("path", {
  "stroke-linecap": "round",
  "stroke-linejoin": "round",
  d: "M7 21h10a2 2 0 002-2V9.414a1 1 0 00-.293-.707l-5.414-5.414A1 1 0 0012.586 3H7a2 2 0 00-2 2v14a2 2 0 002 2z"
}, null, -1), Pa = [
  Oa
], Na = {
  key: 3,
  class: "absolute hidden md:block top-1/2 w-full text-center text-neutral-500"
}, ja = { class: "break-all" }, Ra = {
  name: "VFExplorer"
}, Va = /* @__PURE__ */ Object.assign(Ra, {
  props: {
    view: String,
    data: Object,
    search: Object
  },
  setup(r) {
    const e = r, s = P("emitter"), { setStore: o, getStore: a } = P("storage"), i = P("adapter"), d = (A) => A == null ? void 0 : A.substring(0, 3), g = (A) => A.replace(/((?=([\w\W]{0,14}))([\w\W]{8,})([\w\W]{8,}))/, "$2..$4"), l = L(null), v = L(null), p = L(0), b = L(null), { t: S } = P("i18n"), T = Math.floor(Math.random() * 2 ** 32), k = L(a("full-screen", !1)), I = new xt();
    s.on("vf-fullscreen-toggle", () => {
      l.value.style.height = null, k.value = !k.value, o("full-screen", k.value);
    });
    const $ = L("");
    s.on("vf-search-query", ({ newQuery: A }) => {
      $.value = A, A ? s.emit("vf-fetch", {
        params: {
          q: "search",
          adapter: e.data.adapter,
          path: e.data.dirname,
          filter: A
        },
        onSuccess: (R) => {
          R.files.length || s.emit("vf-toast-push", { label: S("No search result found.") });
        }
      }) : s.emit("vf-fetch", { params: { q: "index", adapter: e.data.adapter, path: e.data.dirname } });
    });
    let H = null;
    const V = () => {
      H && clearTimeout(H);
    }, j = L(!0), z = (A) => {
      A.touches.length > 1 && (j.value ? (b.value.stop(), s.emit("vf-toast-push", { label: S("Drag&Drop: off") })) : (b.value.start(), s.emit("vf-toast-push", { label: S("Drag&Drop: on") }), s.emit("vf-explorer-update")), j.value = !j.value);
    }, X = (A) => {
      H = setTimeout(() => {
        const R = new MouseEvent("contextmenu", {
          bubbles: !0,
          cancelable: !1,
          view: window,
          button: 2,
          buttons: 0,
          clientX: A.target.getBoundingClientRect().x,
          clientY: A.target.getBoundingClientRect().y
        });
        A.target.dispatchEvent(R);
      }, 500);
    }, D = (A) => {
      A.type == "dir" ? (s.emit("vf-search-exit"), s.emit("vf-fetch", { params: { q: "index", adapter: e.data.adapter, path: A.path } })) : s.emit("vf-modal-show", { type: "preview", adapter: e.data.adapter, item: A });
    }, N = Lt({ active: !1, column: "", order: "" }), G = (A = !0) => {
      let R = [...e.data.files], O = N.column, ee = N.order == "asc" ? 1 : -1;
      if (!A)
        return R;
      const U = (_e, ye) => typeof _e == "string" && typeof ye == "string" ? _e.toLowerCase().localeCompare(ye.toLowerCase()) : _e < ye ? -1 : _e > ye ? 1 : 0;
      return N.active && (R = R.slice().sort((_e, ye) => U(_e[O], ye[O]) * ee)), R;
    }, oe = (A) => {
      N.active && N.column == A ? (N.active = N.order == "asc", N.column = A, N.order = "desc") : (N.active = !0, N.column = A, N.order = "asc");
    }, te = () => b.value.getSelection().map((A) => JSON.parse(A.dataset.item)), ue = (A, R) => {
      if (A.altKey || A.ctrlKey || A.metaKey)
        return A.preventDefault(), !1;
      A.dataTransfer.setDragImage(v.value, 0, 15), A.dataTransfer.effectAllowed = "all", A.dataTransfer.dropEffect = "copy", A.dataTransfer.setData("items", JSON.stringify(te()));
    }, be = (A, R) => {
      A.preventDefault();
      let O = JSON.parse(A.dataTransfer.getData("items"));
      if (O.find((ee) => ee.storage != i.value)) {
        alert("Moving items between different storages is not supported yet.");
        return;
      }
      s.emit("vf-modal-show", { type: "move", items: { from: O, to: R } });
    }, pe = (A, R) => {
      A.preventDefault(), !R || R.type !== "dir" || b.value.getSelection().find((O) => O == A.currentTarget) ? (A.dataTransfer.dropEffect = "none", A.dataTransfer.effectAllowed = "none") : A.dataTransfer.dropEffect = "copy";
    };
    return Me(() => {
      b.value = new On({
        area: l.value,
        keyboardDrag: !1,
        selectedClass: "vf-explorer-selected",
        selectorClass: "vf-explorer-selector"
      }), s.on("vf-explorer-update", () => Vt(() => {
        b.value.clearSelection(), b.value.setSelectables(document.getElementsByClassName("vf-item-" + T));
      })), b.value.subscribe("predragstart", ({ event: A, isDragging: R }) => {
        if (R)
          p.value = b.value.getSelection().length, b.value.break();
        else {
          const O = A.target.offsetWidth - A.offsetX, ee = A.target.offsetHeight - A.offsetY;
          O < 15 && ee < 15 && (b.value.clearSelection(), b.value.break());
        }
      }), b.value.subscribe("predragmove", ({ isDragging: A }) => {
        A && b.value.break();
      }), b.value.subscribe("callback", ({ items: A, event: R, isDragging: O }) => {
        s.emit("vf-nodes-selected", te()), p.value = b.value.getSelection().length;
      });
    }), Po(() => {
      b.value.Area.reset(), b.value.SelectorArea.updatePos(), I.update();
    }), Me(() => {
      Rt(() => e.view, () => s.emit("vf-explorer-update"));
    }), (A, R) => (w(), C("div", Qi, [
      r.view == "list" || $.value.length ? (w(), C("div", ea, [
        f("div", {
          onClick: R[0] || (R[0] = (O) => oe("basename")),
          class: "col-span-7 py-1 leading-6 hover:bg-neutral-100 bg-neutral-50 dark:bg-gray-800 dark:hover:bg-gray-700/10 flex items-center pl-1"
        }, [
          se(E(x(S)("Name")) + " ", 1),
          ve(Ce(Tt, {
            direction: N.order == "asc" ? "down" : "up"
          }, null, 8, ["direction"]), [
            [mt, N.active && N.column == "basename"]
          ])
        ]),
        $.value.length ? Z("", !0) : (w(), C("div", {
          key: 0,
          onClick: R[1] || (R[1] = (O) => oe("file_size")),
          class: "col-span-2 py-1 leading-6 hover:bg-neutral-100 bg-neutral-50 dark:bg-gray-800 dark:hover:bg-gray-700/10 flex items-center justify-center border-l border-r dark:border-gray-700"
        }, [
          se(E(x(S)("Size")) + " ", 1),
          ve(Ce(Tt, {
            direction: N.order == "asc" ? "down" : "up"
          }, null, 8, ["direction"]), [
            [mt, N.active && N.column == "file_size"]
          ])
        ])),
        $.value.length ? Z("", !0) : (w(), C("div", {
          key: 1,
          onClick: R[2] || (R[2] = (O) => oe("last_modified")),
          class: "col-span-3 py-1 leading-6 hover:bg-neutral-100 bg-neutral-50 dark:bg-gray-800 dark:hover:bg-gray-700/10 flex items-center justify-center"
        }, [
          se(E(x(S)("Date")) + " ", 1),
          ve(Ce(Tt, {
            direction: N.order == "asc" ? "down" : "up"
          }, null, 8, ["direction"]), [
            [mt, N.active && N.column == "last_modified"]
          ])
        ])),
        $.value.length ? (w(), C("div", {
          key: 2,
          onClick: R[3] || (R[3] = (O) => oe("path")),
          class: "col-span-5 py-1 leading-6 hover:bg-neutral-100 bg-neutral-50 dark:bg-gray-800 dark:hover:bg-gray-700/10 flex items-center justify-center border-l dark:border-gray-700"
        }, [
          se(E(x(S)("Filepath")) + " ", 1),
          ve(Ce(Tt, {
            direction: N.order == "asc" ? "down" : "up"
          }, null, 8, ["direction"]), [
            [mt, N.active && N.column == "path"]
          ])
        ])) : Z("", !0)
      ])) : Z("", !0),
      f("div", ta, [
        f("div", {
          ref_key: "dragImage",
          ref: v,
          class: "absolute -z-50 -top-96"
        }, [
          ra,
          f("div", sa, E(p.value), 1)
        ], 512)
      ]),
      f("div", {
        onTouchstart: z,
        onContextmenu: R[10] || (R[10] = We((O) => x(s).emit("vf-contextmenu-show", { event: O, area: l.value, items: te() }), ["self", "prevent"])),
        class: ce([k.value ? "" : "resize-y", "h-full w-full text-xs vf-selector-area min-h-[150px] overflow-auto p-1 z-0"]),
        ref_key: "selectorArea",
        ref: l
      }, [
        $.value.length ? (w(!0), C(le, { key: 0 }, we(G(), (O, ee) => (w(), C("div", {
          onDblclick: (U) => D(O),
          onTouchstart: R[4] || (R[4] = (U) => X(U)),
          onTouchend: R[5] || (R[5] = (U) => V()),
          onContextmenu: We((U) => x(s).emit("vf-contextmenu-show", { event: U, area: l.value, items: te(), target: O }), ["prevent"]),
          class: ce(["vf-item-" + x(T), "grid grid-cols-1 border hover:bg-neutral-50 dark:hover:bg-gray-700 border-transparent my-0.5 w-full select-none"]),
          "data-type": O.type,
          "data-item": JSON.stringify(O),
          "data-index": ee
        }, [
          f("div", na, [
            f("div", ia, [
              O.type == "dir" ? (w(), C("svg", aa, ca)) : (w(), C("svg", ua, ha)),
              f("span", fa, E(O.basename), 1)
            ]),
            f("div", pa, E(O.path), 1)
          ])
        ], 42, oa))), 256)) : Z("", !0),
        r.view == "list" && !$.value.length ? (w(!0), C(le, { key: 1 }, we(G(), (O, ee) => (w(), C("div", {
          draggable: "true",
          onDblclick: (U) => D(O),
          onTouchstart: R[6] || (R[6] = (U) => X(U)),
          onTouchend: R[7] || (R[7] = (U) => V()),
          onContextmenu: We((U) => x(s).emit("vf-contextmenu-show", { event: U, area: l.value, items: te(), target: O }), ["prevent"]),
          onDragstart: (U) => ue(U),
          onDragover: (U) => pe(U, O),
          onDrop: (U) => be(U, O),
          class: ce(["vf-item-" + x(T), "grid grid-cols-1 border hover:bg-neutral-50 dark:hover:bg-gray-700 border-transparent my-0.5 w-full select-none"]),
          "data-type": O.type,
          "data-item": JSON.stringify(O),
          "data-index": ee
        }, [
          f("div", ma, [
            f("div", va, [
              O.type == "dir" ? (w(), C("svg", ba, Sa)) : (w(), C("svg", wa, xa)),
              f("span", ka, E(O.basename), 1)
            ]),
            f("div", Da, E(O.file_size ? x(us)(O.file_size) : ""), 1),
            f("div", Ca, E(x(ds)(O.last_modified)), 1)
          ])
        ], 42, ga))), 256)) : Z("", !0),
        r.view == "grid" && !$.value.length ? (w(!0), C(le, { key: 2 }, we(G(!1), (O, ee) => (w(), C("div", {
          draggable: "true",
          onDblclick: (U) => D(O),
          onTouchstart: R[8] || (R[8] = (U) => X(U)),
          onTouchend: R[9] || (R[9] = (U) => V()),
          onContextmenu: We((U) => x(s).emit("vf-contextmenu-show", { event: U, area: l.value, items: te(), target: O }), ["prevent"]),
          onDragstart: (U) => ue(U),
          onDragover: (U) => pe(U, O),
          onDrop: (U) => be(U, O),
          class: ce(["vf-item-" + x(T), "border border-transparent hover:bg-neutral-50 m-1 dark:hover:bg-gray-700 inline-flex w-[5.5rem] h-20 md:w-24 text-center justify-center select-none"]),
          "data-type": O.type,
          "data-item": JSON.stringify(O),
          "data-index": ee
        }, [
          f("div", null, [
            f("div", Ea, [
              O.type == "dir" ? (w(), C("svg", $a, Ia)) : (O.mime_type ?? "").startsWith("image") ? (w(), C("img", {
                key: 1,
                class: "lazy h-10 md:h-12 m-auto",
                "data-src": x(er)(x(i).value, O.path),
                alt: O.basename
              }, null, 8, Aa)) : (w(), C("svg", La, Pa)),
              !(O.mime_type ?? "").startsWith("image") && O.type != "dir" ? (w(), C("div", Na, E(d(O.extension)), 1)) : Z("", !0)
            ]),
            f("span", ja, E(g(O.basename)), 1)
          ])
        ], 42, Ma))), 256)) : Z("", !0)
      ], 34),
      Ce(Kn)
    ]));
  }
<<<<<<< HEAD
}), Va = "1.2.5", Ba = { class: "p-1 text-xs border-t border-neutral-300 dark:border-gray-700/50 flex justify-between select-none" }, za = { class: "flex leading-5 items-center" }, Ha = ["aria-label"], Ua = /* @__PURE__ */ f("svg", {
=======
}), Ba = "1.2.8", za = { class: "p-1 text-xs border-t border-neutral-300 dark:border-gray-700/50 flex justify-between select-none" }, Ha = { class: "flex leading-5 items-center" }, Ua = ["aria-label"], Ka = /* @__PURE__ */ f("svg", {
>>>>>>> 7c95f0cd
  xmlns: "http://www.w3.org/2000/svg",
  class: "h-5 w-5",
  fill: "none",
  viewBox: "0 0 24 24",
  stroke: "currentColor",
  "stroke-width": "1"
}, [
  /* @__PURE__ */ f("path", {
    "stroke-linecap": "round",
    "stroke-linejoin": "round",
    d: "M4 7v10c0 2.21 3.582 4 8 4s8-1.79 8-4V7M4 7c0 2.21 3.582 4 8 4s8-1.79 8-4M4 7c0-2.21 3.582-4 8-4s8 1.79 8 4m0 5c0 2.21-3.582 4-8 4s-8-1.79-8-4"
  })
], -1), Ya = [
  Ka
], Wa = ["value"], Xa = { class: "ml-3" }, Za = { key: 0 }, Fa = { class: "ml-1" }, qa = { class: "flex leading-5 items-center" }, Ga = {
  value: "",
  disabled: ""
}, Ja = /* @__PURE__ */ No('<option value="en">English</option><option value="fr">French (Français)</option><option value="de">German (Deutsch)</option><option value="tr">Hebrew (עִברִית)</option><option value="hi">Hindi (हिंदी)</option><option value="fa">Persian (فارسی)</option><option value="ru">Russian (Pусский)</option><option value="sv">Swedish (Svenska)</option><option value="tr">Turkish (Türkçe)</option>', 9), Qa = ["aria-label"], el = /* @__PURE__ */ f("svg", {
  xmlns: "http://www.w3.org/2000/svg",
  class: "h-5 w-5 stroke-slate-500 cursor-pointer",
  fill: "none",
  viewBox: "0 0 24 24",
  stroke: "currentColor",
  "stroke-width": "2"
}, [
  /* @__PURE__ */ f("path", {
    "stroke-linecap": "round",
    "stroke-linejoin": "round",
    d: "M8.228 9c.549-1.165 2.03-2 3.772-2 2.21 0 4 1.343 4 3 0 1.4-1.278 2.575-3.006 2.907-.542.104-.994.54-.994 1.093m0 3h.01M21 12a9 9 0 11-18 0 9 9 0 0118 0z"
  })
], -1), tl = [
  el
], rl = {
  name: "VFStatusbar"
}, sl = /* @__PURE__ */ Object.assign(rl, {
  props: {
    data: Object
  },
  setup(r) {
    const e = P("emitter"), { getStore: s, setStore: o } = P("storage"), a = L(0), i = P("adapter"), { t: d, changeLocale: g } = P("i18n"), l = L(s("locale", "")), v = () => {
      e.emit("vf-search-exit"), e.emit("vf-fetch", { params: { q: "index", adapter: i.value } }), o("adapter", i.value);
    };
    e.on("vf-nodes-selected", (b) => {
      a.value = b.length;
    });
    const p = L("");
    return e.on("vf-search-query", ({ newQuery: b }) => {
      p.value = b;
    }), (b, S) => (w(), C("div", za, [
      f("div", Ha, [
        f("div", {
          class: "mx-2",
          "aria-label": x(d)("Storage"),
          "data-microtip-position": "top-right",
          role: "tooltip"
        }, Ya, 8, Ua),
        ve(f("select", {
          "onUpdate:modelValue": S[0] || (S[0] = (T) => as(i) ? i.value = T : null),
          onChange: v,
          class: "py-0.5 text-sm text-slate-500 dark:text-neutral-50 dark:bg-gray-700 rounded pl-2 pr-8"
        }, [
          (w(!0), C(le, null, we(r.data.storages, (T) => (w(), C("option", { value: T }, E(T), 9, Wa))), 256))
        ], 544), [
          [jr, x(i)]
        ]),
        f("div", Xa, [
          p.value.length ? (w(), C("span", Za, E(r.data.files.length) + " items found. ", 1)) : Z("", !0),
          f("span", Fa, E(a.value > 0 ? a.value + " " + x(d)("item(s) selected.") : ""), 1)
        ])
      ]),
      f("div", qa, [
        ve(f("select", {
          "onUpdate:modelValue": S[1] || (S[1] = (T) => l.value = T),
          onChange: S[2] || (S[2] = (T) => x(g)(T.target.value)),
          class: "py-0.5 text-sm text-slate-500 dark:text-neutral-50 dark:bg-gray-700 rounded pl-2 pr-8 mr-3"
        }, [
          f("option", Ga, E(x(d)("Language")), 1),
          Ja
        ], 544), [
          [jr, l.value]
        ]),
        f("span", {
          class: "mr-1",
          "aria-label": x(d)("About"),
          "data-microtip-position": "top-left",
          role: "tooltip",
          onClick: S[3] || (S[3] = (T) => x(e).emit("vf-modal-show", { type: "message", title: "Vuefinder " + x(Ba), message: x(d)("Vuefinder is a file manager component for vue 3.") }))
        }, tl, 8, Qa)
      ])
    ]));
  }
}), ol = (r, e = 0, s = !1) => {
  let o;
  return (...a) => {
    s && !o && r(...a), clearTimeout(o), o = setTimeout(() => {
      r(...a);
    }, e);
  };
}, nl = (r, e, s) => {
  const o = L(r);
  return jo((i, d) => ({
    get() {
      return i(), o.value;
    },
    set: ol(
      (g) => {
        o.value = g, d();
      },
      e,
      s
    )
  }));
}, il = { class: "flex p-1.5 bg-neutral-100 dark:bg-gray-800 border-t border-b border-neutral-300 dark:border-gray-700/50 items-center select-none text-xs" }, al = ["aria-label"], ll = /* @__PURE__ */ f("path", {
  "fill-rule": "evenodd",
  d: "M5.293 9.707a1 1 0 010-1.414l4-4a1 1 0 011.414 0l4 4a1 1 0 01-1.414 1.414L11 7.414V15a1 1 0 11-2 0V7.414L6.707 9.707a1 1 0 01-1.414 0z",
  "clip-rule": "evenodd"
}, null, -1), cl = [
  ll
], ul = ["aria-label"], dl = /* @__PURE__ */ f("path", { d: "M463.5 224H472c13.3 0 24-10.7 24-24V72c0-9.7-5.8-18.5-14.8-22.2s-19.3-1.7-26.2 5.2L413.4 96.6c-87.6-86.5-228.7-86.2-315.8 1c-87.5 87.5-87.5 229.3 0 316.8s229.3 87.5 316.8 0c12.5-12.5 12.5-32.8 0-45.3s-32.8-12.5-45.3 0c-62.5 62.5-163.8 62.5-226.3 0s-62.5-163.8 0-226.3c62.2-62.2 162.7-62.5 225.3-1L327 183c-6.9 6.9-8.9 17.2-5.2 26.2s12.5 14.8 22.2 14.8H463.5z" }, null, -1), hl = [
  dl
], fl = ["aria-label"], pl = /* @__PURE__ */ f("path", {
  "stroke-linecap": "round",
  "stroke-linejoin": "round",
  d: "M6 18L18 6M6 6l12 12"
}, null, -1), gl = [
  pl
], ml = ["onClick"], vl = /* @__PURE__ */ f("path", { d: "M10.707 2.293a1 1 0 00-1.414 0l-7 7a1 1 0 001.414 1.414L4 10.414V17a1 1 0 001 1h2a1 1 0 001-1v-2a1 1 0 011-1h2a1 1 0 011 1v2a1 1 0 001 1h2a1 1 0 001-1v-6.586l.293.293a1 1 0 001.414-1.414l-7-7z" }, null, -1), bl = [
  vl
], yl = { class: "flex leading-5" }, Sl = /* @__PURE__ */ f("span", { class: "text-neutral-300 dark:text-gray-600 mx-0.5" }, "/", -1), wl = ["title", "onClick"], _l = {
  key: 0,
  class: "animate-spin p-1 h-6 w-6 text-white ml-auto",
  xmlns: "http://www.w3.org/2000/svg",
  fill: "none",
  viewBox: "0 0 24 24"
}, xl = /* @__PURE__ */ f("circle", {
  class: "opacity-25 stroke-blue-900 dark:stroke-blue-100",
  cx: "12",
  cy: "12",
  r: "10",
  stroke: "currentColor",
  "stroke-width": "4"
}, null, -1), kl = /* @__PURE__ */ f("path", {
  class: "opacity-75",
  fill: "currentColor",
  d: "M4 12a8 8 0 018-8V0C5.373 0 0 5.373 0 12h4zm2 5.291A7.962 7.962 0 014 12H0c0 3.042 1.135 5.824 3 7.938l3-2.647z"
}, null, -1), Dl = [
  xl,
  kl
], Cl = {
  key: 3,
  class: "relative flex bg-white dark:bg-gray-700 items-center rounded p-1 ml-2 w-full"
}, Ml = /* @__PURE__ */ f("svg", {
  class: "h-6 w-6 p-1 m-auto stroke-gray-400 fill-gray-100 dark:stroke-gray-400 dark:fill-gray-400/20",
  xmlns: "http://www.w3.org/2000/svg",
  viewBox: "0 0 20 20",
  fill: "currentColor"
}, [
  /* @__PURE__ */ f("path", {
    "stroke-linecap": "round",
    "stroke-linejoin": "round",
    d: "M21 21l-5.197-5.197m0 0A7.5 7.5 0 105.196 5.196a7.5 7.5 0 0010.607 10.607z"
  })
], -1), El = /* @__PURE__ */ f("div", { class: "w-full" }, null, -1), $l = ["onKeydown", "placeholder"], Tl = /* @__PURE__ */ f("path", {
  "stroke-linecap": "round",
  "stroke-linejoin": "round",
  d: "M6 18L18 6M6 6l12 12"
}, null, -1), Il = [
  Tl
], Al = {
  name: "VFBreadcrumb"
}, Ll = /* @__PURE__ */ Object.assign(Al, {
  props: {
    data: Object
  },
  setup(r) {
    const e = r, s = P("emitter");
    P("storage");
    const o = P("adapter"), a = L(null), i = L([]), d = L(!1), g = L(null), { t: l } = P("i18n"), v = P("loadingState");
    s.on("vf-explorer-update", () => {
      let V = [], j = [];
      a.value = e.data.dirname ?? o.value + "://", a.value.length == 0 && (i.value = []), a.value.replace(o.value + "://", "").split("/").forEach(function(z) {
        V.push(z), V.join("/") != "" && j.push({
          basename: z,
          name: z,
          path: o.value + "://" + V.join("/"),
          type: "dir"
        });
      }), j.length > 4 && (j = j.slice(-5), j[0].name = ".."), i.value = j;
    });
    const p = () => {
      d.value = !1, S.value = "";
    };
    s.on("vf-search-exit", () => {
      p();
    });
    const b = () => {
      d.value = !0, Vt(() => g.value.focus());
    }, S = nl("", 400), T = () => v.value;
    Rt(S, (V) => {
      s.emit("vf-toast-clear"), s.emit("vf-search-query", { newQuery: V });
    });
    const k = () => i.value.length && !d.value, I = (V) => {
      V.preventDefault();
      let j = JSON.parse(V.dataTransfer.getData("items"));
      if (j.find((z) => z.storage != o.value)) {
        alert("Moving items between different storages is not supported yet.");
        return;
      }
      s.emit("vf-modal-show", {
        type: "move",
        items: { from: j, to: i.value[i.value.length - 2] ?? { path: o.value + "://" } }
      });
    }, $ = (V) => {
      V.preventDefault(), k() ? V.dataTransfer.dropEffect = "copy" : (V.dataTransfer.dropEffect = "none", V.dataTransfer.effectAllowed = "none");
    }, H = () => {
      S.value == "" && p();
    };
    return (V, j) => (w(), C("div", il, [
      f("span", {
        "aria-label": x(l)("Go up a directory"),
        "data-microtip-position": "bottom-right",
        role: "tooltip"
      }, [
        (w(), C("svg", {
          onDragover: j[0] || (j[0] = (z) => $(z)),
          onDrop: j[1] || (j[1] = (z) => I(z)),
          onClick: j[2] || (j[2] = (z) => {
            var X;
            return !k() || x(s).emit("vf-fetch", { params: { q: "index", adapter: r.data.adapter, path: ((X = i.value[i.value.length - 2]) == null ? void 0 : X.path) ?? x(o) + "://" } });
          }),
          class: ce(["h-6 w-6 p-0.5 rounded", k() ? "text-slate-700 hover:bg-neutral-300 dark:text-neutral-200 dark:hover:bg-gray-700 cursor-pointer" : "text-gray-400 dark:text-neutral-500"]),
          xmlns: "http://www.w3.org/2000/svg",
          viewBox: "0 0 20 20",
          fill: "currentColor"
        }, cl, 34))
      ], 8, al),
      T() ? (w(), C("span", {
        key: 1,
        "aria-label": x(l)("Cancel"),
        "data-microtip-position": "bottom-right",
        role: "tooltip"
      }, [
        (w(), C("svg", {
          onClick: j[4] || (j[4] = (z) => x(s).emit("vf-fetch-abort")),
          xmlns: "http://www.w3.org/2000/svg",
          fill: "none",
          viewBox: "0 0 24 24",
          "stroke-width": "1.5",
          stroke: "currentColor",
          class: "h-6 w-6 p-1 rounded text-slate-700 hover:bg-neutral-300 dark:text-neutral-200 dark:hover:bg-gray-700 cursor-pointer"
        }, gl))
      ], 8, fl)) : (w(), C("span", {
        key: 0,
        "aria-label": x(l)("Refresh"),
        "data-microtip-position": "bottom-right",
        role: "tooltip"
      }, [
        (w(), C("svg", {
          onClick: j[3] || (j[3] = (z) => {
            x(s).emit("vf-fetch", { params: { q: "index", adapter: r.data.adapter, path: r.data.dirname } });
          }),
          class: "h-6 w-6 p-1 rounded text-slate-700 hover:bg-neutral-300 dark:text-neutral-200 dark:hover:bg-gray-700 cursor-pointer",
          xmlns: "http://www.w3.org/2000/svg",
          viewBox: "-40 -40 580 580",
          fill: "currentColor"
        }, hl))
      ], 8, ul)),
      d.value ? (w(), C("div", Cl, [
        Ml,
        El,
        ve(f("input", {
          ref_key: "searchInput",
          ref: g,
          onKeydown: ot(p, ["esc"]),
          onBlur: H,
          "onUpdate:modelValue": j[6] || (j[6] = (z) => as(S) ? S.value = z : null),
          placeholder: x(l)("Search anything.."),
          class: "absolute ml-4 pt-1 pb-0 px-2 border-0 ring-0 outline-0 text-gray-600 focus:ring-transparent focus:border-transparent dark:focus:ring-transparent dark:focus:border-transparent dark:text-gray-300 bg-transparent",
          type: "text"
        }, null, 40, $l), [
          [nt, x(S)]
        ]),
        (w(), C("svg", {
          class: "w-6 h-6 cursor-pointer",
          onClick: p,
          xmlns: "http://www.w3.org/2000/svg",
          fill: "none",
          viewBox: "0 0 24 24",
          "stroke-width": "1.5",
          stroke: "currentColor"
        }, Il))
      ])) : (w(), C("div", {
        key: 2,
        class: "group flex bg-white dark:bg-gray-700 items-center rounded p-1 ml-2 w-full",
        onClick: We(b, ["self"])
      }, [
        (w(), C("svg", {
          onClick: j[5] || (j[5] = (z) => x(s).emit("vf-fetch", { params: { q: "index", adapter: r.data.adapter } })),
          class: "h-6 w-6 p-1 rounded text-slate-700 hover:bg-neutral-100 dark:text-neutral-300 dark:hover:bg-gray-800 cursor-pointer",
          xmlns: "http://www.w3.org/2000/svg",
          viewBox: "0 0 20 20",
          fill: "currentColor"
        }, bl)),
        f("div", yl, [
          (w(!0), C(le, null, we(i.value, (z, X) => (w(), C("div", { key: X }, [
            Sl,
            f("span", {
              class: "px-1.5 py-1 text-slate-700 dark:text-slate-200 hover:bg-neutral-100 dark:hover:bg-gray-800 rounded cursor-pointer",
              title: z.basename,
              onClick: (D) => x(s).emit("vf-fetch", { params: { q: "index", adapter: r.data.adapter, path: z.path } })
            }, E(z.name), 9, wl)
          ]))), 128))
        ]),
        T() ? (w(), C("svg", _l, Dl)) : Z("", !0)
      ], 8, ml))
    ]));
  }
}), Ol = ["onClick"], Pl = /* @__PURE__ */ f("span", { class: "px-1" }, null, -1), Nl = {
  name: "VFContextMenu"
}, jl = /* @__PURE__ */ Object.assign(Nl, {
  props: {
    current: Object
  },
  setup(r) {
    const e = r, s = P("emitter"), o = L(null), { apiUrl: a } = Ae(), i = Lt({
      active: !1,
      items: [],
      positions: {
        left: 0,
        top: 0
      }
    }), d = L([]);
    s.on("vf-context-selected", (S) => {
      d.value = S;
    });
    const { t: g } = P("i18n"), l = {
      newfolder: {
        title: () => g("New Folder"),
        action: () => {
          s.emit("vf-modal-show", { type: "new-folder" });
        }
      },
      delete: {
        title: () => g("Delete"),
        action: () => {
          s.emit("vf-modal-show", { type: "delete", items: d });
        }
      },
      refresh: {
        title: () => g("Refresh"),
        action: () => {
          s.emit("vf-fetch", { params: { q: "index", adapter: e.current.adapter, path: e.current.dirname } });
        }
      },
      preview: {
        title: () => g("Preview"),
        action: () => {
          s.emit("vf-modal-show", { type: "preview", adapter: e.current.adapter, item: d.value[0] });
        }
      },
      open: {
        title: () => g("Open"),
        action: () => {
          s.emit("vf-search-exit"), s.emit("vf-fetch", { params: { q: "index", adapter: e.current.adapter, path: d.value[0].path } });
        }
      },
      openDir: {
        title: () => g("Open containing folder"),
        action: () => {
          s.emit("vf-search-exit"), s.emit("vf-fetch", { params: { q: "index", adapter: e.current.adapter, path: d.value[0].dir } });
        }
      },
      download: {
        title: () => g("Download"),
        action: () => {
          const S = a.value + "?" + Fe({ q: "download", adapter: e.current.adapter, path: d.value[0].path });
          s.emit("vf-download", S);
        }
      },
      archive: {
        title: () => g("Archive"),
        action: () => {
          s.emit("vf-modal-show", { type: "archive", items: d });
        }
      },
      unarchive: {
        title: () => g("Unarchive"),
        action: () => {
          s.emit("vf-modal-show", { type: "unarchive", items: d });
        }
      },
      rename: {
        title: () => g("Rename"),
        action: () => {
          s.emit("vf-modal-show", { type: "rename", items: d });
        }
      }
    }, v = (S) => {
      s.emit("vf-contextmenu-hide"), S.action();
    }, p = L("");
    s.on("vf-search-query", ({ newQuery: S }) => {
      p.value = S;
    }), s.on("vf-contextmenu-show", ({ event: S, area: T, items: k, target: I = null }) => {
      if (i.items = [], p.value)
        if (I)
          i.items.push(l.openDir), s.emit("vf-context-selected", [I]);
        else
          return;
      else
        !I && !p.value ? (i.items.push(l.refresh), i.items.push(l.newfolder), s.emit("vf-context-selected", [])) : k.length > 1 && k.some(($) => $.path === I.path) ? (i.items.push(l.refresh), i.items.push(l.archive), i.items.push(l.delete), s.emit("vf-context-selected", k)) : (I.type == "dir" ? i.items.push(l.open) : (i.items.push(l.preview), i.items.push(l.download)), i.items.push(l.rename), I.mime_type == "application/zip" ? i.items.push(l.unarchive) : i.items.push(l.archive), i.items.push(l.delete), s.emit("vf-context-selected", [I]));
      b(S, T);
    }), s.on("vf-contextmenu-hide", () => {
      i.active = !1;
    });
    const b = (S, T) => {
      i.active = !0, Vt(() => {
        let k = T.getBoundingClientRect(), I = S.pageX, $ = S.pageY, H = o.value.offsetHeight, V = o.value.offsetWidth;
        I = k.right - S.pageX + window.scrollX < V ? I - V : I, $ = k.bottom - S.pageY + window.scrollY < H ? $ - H : $, i.positions = {
          left: I + "px",
          top: $ + "px"
        };
      });
    };
    return (S, T) => i.active ? (w(), C("ul", {
      key: 0,
      class: "z-30 absolute text-xs bg-neutral-50 dark:bg-gray-800 text-gray-700 dark:text-gray-200 border border-neutral-300 dark:border-gray-600 shadow rounded select-none",
      ref_key: "contextmenu",
      ref: o,
      style: ls(i.positions)
    }, [
      (w(!0), C(le, null, we(i.items, (k) => (w(), C("li", {
        class: "px-2 py-1.5 cursor-pointer hover:bg-neutral-200 dark:hover:bg-gray-700",
        key: k.title,
        onClick: (I) => v(k)
      }, [
        Pl,
        f("span", null, E(k.title()), 1)
      ], 8, Ol))), 128))
    ], 4)) : Z("", !0);
  }
}), Rl = (r, e) => {
  const s = r[e];
  return s ? typeof s == "function" ? s() : Promise.resolve(s) : new Promise((o, a) => {
    (typeof queueMicrotask == "function" ? queueMicrotask : setTimeout)(a.bind(null, new Error("Unknown variable dynamic import: " + e)));
  });
};
async function Vl(r) {
  const e = await Rl(/* @__PURE__ */ Object.assign({ "../locales/de.json": () => import("./de-81b457a7.js"), "../locales/en.json": () => import("./en-ed1f1848.js"), "../locales/fa.json": () => import("./fa-49628944.js"), "../locales/he.json": () => import("./he-736e9ea8.js"), "../locales/hi.json": () => import("./hi-a0031fe7.js"), "../locales/ru.json": () => import("./ru-d8535e72.js"), "../locales/sv.json": () => import("./sv-316febc7.js"), "../locales/tr.json": () => import("./tr-6f9ffcfe.js") }), `../locales/${r}.json`);
  return JSON.parse(e.default);
}
function Bl(r, e, s) {
  const { getStore: o, setStore: a } = Qt(r), i = L({}), d = (v, p = "en") => {
    Vl(v).then((b) => {
      i.value = b, a("locale", v), a("translations", b), s.emit("vf-toast-push", { label: "The language is set to " + v });
    }).catch((b) => {
      p ? (s.emit("vf-toast-push", { label: "The selected locale is not yet supported!", type: "error" }), d(p, null)) : s.emit("vf-toast-push", { label: "Locale cannot be loaded!", type: "error" });
    });
  };
  o("locale") ? i.value = o("translations") : d(e);
  const g = (v, ...p) => p.length ? g(v = v.replace("%s", p.shift()), ...p) : v;
  function l(v, ...p) {
    return i.value.hasOwnProperty(v) ? g(i.value[v], ...p) : g(v, ...p);
  }
  return { t: l, changeLocale: d };
}
const zl = { class: "vuefinder" }, Hl = /* @__PURE__ */ f("iframe", {
  id: "download_frame",
  style: { display: "none" }
}, null, -1), Ul = {
  name: "VueFinder"
}, Kl = /* @__PURE__ */ Object.assign(Ul, {
  props: {
    url: {
      type: [String]
    },
    id: {
      type: String,
      default: "vf"
    },
    dark: {
      type: Boolean,
      default: !1
    },
    usePropDarkMode: {
      type: Boolean,
      default: !1
    },
    locale: {
      type: String,
      default: "en"
    },
    maxHeight: {
      type: String,
      default: "600px"
    },
    maxFileSize: {
      type: String,
      default: "10mb"
    },
    postData: {
      type: Object,
      default: {}
    }
  },
  setup(r) {
    const e = r, s = Bo(), { setStore: o, getStore: a } = Qt(e.id), i = L(a("adapter"));
    je("emitter", s), je("storage", Qt(e.id)), je("postData", e.postData), je("adapter", i), je("maxFileSize", e.maxFileSize), je("usePropDarkMode", e.usePropDarkMode);
    const d = Bl(e.id, e.locale, s);
    je("i18n", d);
    const { apiUrl: g, setApiUrl: l } = Ae();
    l(e.url);
    const v = Lt({ adapter: i.value, storages: [], dirname: ".", files: [] }), p = L(a("viewport", "grid")), b = e.usePropDarkMode ? Ro(() => e.dark) : L(a("darkMode", e.dark));
    s.on("vf-darkMode-toggle", () => {
      b.value = !b.value, o("darkMode", b.value);
    });
    const S = L(!1);
    je("loadingState", S);
    const T = L(a("full-screen", !1));
    s.on("vf-fullscreen-toggle", () => {
      T.value = !T.value, o("full-screen", T.value);
    }), s.on("vf-view-toggle", (H) => {
      p.value = H;
    });
    const k = Lt({
      active: !1,
      type: "delete",
      data: {}
    });
    s.on("vf-modal-close", () => {
      k.active = !1;
    }), s.on("vf-modal-show", (H) => {
      k.active = !0, k.type = H.type, k.data = H;
    });
    const I = (H) => {
      Object.assign(v, H), s.emit("vf-nodes-selected", {}), s.emit("vf-explorer-update");
    };
    let $;
    return s.on("vf-fetch-abort", () => {
      $.abort(), S.value = !1;
    }), s.on("vf-fetch", ({ params: H, onSuccess: V = null, onError: j = null }) => {
      ["index", "search"].includes(H.q) && ($ && $.abort(), S.value = !0), $ = new AbortController();
      const z = $.signal;
      Pt(g.value, { params: H, signal: z }).then((X) => {
        i.value = X.adapter, ["index", "search"].includes(H.q) && (S.value = !1), s.emit("vf-modal-close"), I(X), V(X);
      }).catch((X) => {
        j && j(X);
      }).finally(() => {
      });
    }), s.on("vf-download", (H) => {
      document.getElementById("download_frame").src = H, s.emit("vf-modal-close");
    }), Me(() => {
      s.emit("vf-fetch", { params: { q: "index", adapter: i.value } });
    }), (H, V) => (w(), C("div", zl, [
      f("div", {
        class: ce(x(b) ? "dark" : "")
      }, [
        f("div", {
          class: ce([T.value ? "fixed w-screen inset-0 z-20" : "relative rounded-md", "border flex flex-col bg-white dark:bg-gray-800 text-gray-700 dark:text-neutral-400 border-neutral-300 dark:border-gray-900 min-w-min select-none"]),
          style: ls(T.value ? "" : "max-height: " + r.maxHeight),
          onMousedown: V[0] || (V[0] = (j) => x(s).emit("vf-contextmenu-hide")),
          onTouchstart: V[1] || (V[1] = (j) => x(s).emit("vf-contextmenu-hide"))
        }, [
          Ce(Tn, { data: v }, null, 8, ["data"]),
          Ce(Ll, { data: v }, null, 8, ["data"]),
          Ce(Va, {
            view: p.value,
            data: v
          }, null, 8, ["view", "data"]),
          Ce(sl, { data: v }, null, 8, ["data"])
        ], 38),
        k.active ? (w(), q(Vo("v-f-modal-" + k.type), {
          key: 0,
          selection: k.data,
          current: v
        }, null, 8, ["selection", "current"])) : Z("", !0),
        Ce(jl, { current: v }, null, 8, ["current"]),
        Hl
      ], 2)
    ]));
  }
}), Yl = /* @__PURE__ */ f("div", { class: "fixed inset-0 bg-gray-500 dark:bg-gray-600 dark:bg-opacity-75 bg-opacity-75 transition-opacity" }, null, -1), Wl = { class: "fixed z-10 inset-0 overflow-hidden" }, Xl = { class: "relative bg-white dark:bg-gray-800 rounded-lg text-left overflow-hidden shadow-xl transform transition-all sm:my-8 sm:max-w-4xl md:max-w-2xl lg:max-w-3xl xl:max-w-5xl w-full" }, Zl = { class: "bg-white dark:bg-gray-800 px-4 pt-5 pb-4 sm:p-6 sm:pb-4" }, Fl = { class: "bg-gray-50 dark:bg-gray-800 dark:border-t dark:border-gray-700 px-4 py-3 sm:px-6 sm:flex sm:flex-row-reverse" }, Le = {
  __name: "ModalLayout",
  setup(r) {
    const e = P("emitter");
    return Me(() => {
      const s = document.querySelector(".v-f-modal input");
      s && s.focus();
    }), (s, o) => (w(), C("div", {
      class: "v-f-modal relative z-30",
      "aria-labelledby": "modal-title",
      role: "dialog",
      "aria-modal": "true",
      onKeyup: o[1] || (o[1] = ot((a) => x(e).emit("vf-modal-close"), ["esc"])),
      tabindex: "0"
    }, [
      Yl,
      f("div", Wl, [
        f("div", {
          class: "flex items-end sm:items-center justify-center min-h-full p-4 text-center sm:p-0",
          onMousedown: o[0] || (o[0] = We((a) => x(e).emit("vf-modal-close"), ["self"]))
        }, [
          f("div", Xl, [
            f("div", Zl, [
              Jt(s.$slots, "default")
            ]),
            f("div", Fl, [
              Jt(s.$slots, "buttons")
            ])
          ])
        ], 32)
      ])
    ], 32));
  }
}, ql = ["aria-label"], Gl = /* @__PURE__ */ f("svg", {
  xmlns: "http://www.w3.org/2000/svg",
  fill: "none",
  viewBox: "0 0 24 24",
  "stroke-width": "1.5",
  stroke: "currentColor",
  class: "w-5 h-5"
}, [
  /* @__PURE__ */ f("path", {
    "stroke-linecap": "round",
    "stroke-linejoin": "round",
    d: "M6 18L18 6M6 6l12 12"
  })
], -1), Jl = [
  Gl
], Ql = {
  name: "Message"
}, Oe = /* @__PURE__ */ Object.assign(Ql, {
  props: {
    error: {
      type: Boolean,
      default: !1
    }
  },
  emits: ["hidden"],
  setup(r, { emit: e }) {
    var g;
    const { t: s } = P("i18n"), o = L(!1), a = L(null), i = L((g = a.value) == null ? void 0 : g.strMessage);
    Rt(i, () => o.value = !1);
    const d = () => {
      e("hidden"), o.value = !0;
    };
    return (l, v) => (w(), C("div", null, [
      o.value ? Z("", !0) : (w(), C("div", {
        key: 0,
        ref_key: "strMessage",
        ref: a,
        class: ce(["flex mt-1 p-1 px-2 rounded text-sm", r.error ? "bg-red-100 text-red-600" : "bg-emerald-100 text-emerald-600"])
      }, [
        Jt(l.$slots, "default"),
        f("div", {
          class: "ml-auto cursor-pointer",
          onClick: d,
          "aria-label": x(s)("Close"),
          "data-microtip-position": "top-left",
          role: "tooltip"
        }, Jl, 8, ql)
      ], 2))
    ]));
  }
}), ec = { class: "sm:flex sm:items-start" }, tc = /* @__PURE__ */ f("div", { class: "mx-auto flex-shrink-0 flex items-center justify-center h-12 w-12 rounded-full bg-red-100 dark:bg-gray-500 sm:mx-0 sm:h-10 sm:w-10" }, [
  /* @__PURE__ */ f("svg", {
    xmlns: "http://www.w3.org/2000/svg",
    class: "h-6 w-6 stroke-red-600 dark:stroke-red-200",
    fill: "none",
    viewBox: "0 0 24 24",
    stroke: "none",
    "stroke-width": "1.5"
  }, [
    /* @__PURE__ */ f("path", {
      "stroke-linecap": "round",
      "stroke-linejoin": "round",
      d: "M19 7l-.867 12.142A2 2 0 0116.138 21H7.862a2 2 0 01-1.995-1.858L5 7m5 4v6m4-6v6m1-10V4a1 1 0 00-1-1h-4a1 1 0 00-1 1v3M4 7h16"
    })
  ])
], -1), rc = { class: "mt-3 text-center sm:mt-0 sm:ml-4 sm:text-left w-full" }, sc = {
  class: "text-lg leading-6 font-medium text-gray-900 dark:text-gray-400",
  id: "modal-title"
}, oc = { class: "mt-2" }, nc = { class: "text-sm text-gray-500" }, ic = { class: "flex text-sm text-gray-800 dark:text-gray-400" }, ac = {
  key: 0,
  xmlns: "http://www.w3.org/2000/svg",
  class: "h-5 w-5 text-neutral-500 fill-sky-500 stroke-sky-500 dark:fill-slate-500 dark:stroke-slate-500",
  fill: "none",
  viewBox: "0 0 24 24",
  stroke: "currentColor",
  "stroke-width": "1"
}, lc = /* @__PURE__ */ f("path", {
  "stroke-linecap": "round",
  "stroke-linejoin": "round",
  d: "M3 7v10a2 2 0 002 2h14a2 2 0 002-2V9a2 2 0 00-2-2h-6l-2-2H5a2 2 0 00-2 2z"
}, null, -1), cc = [
  lc
], uc = {
  key: 1,
  xmlns: "http://www.w3.org/2000/svg",
  class: "h-5 w-5 text-neutral-500",
  fill: "none",
  viewBox: "0 0 24 24",
  stroke: "currentColor",
  "stroke-width": "1"
}, dc = /* @__PURE__ */ f("path", {
  "stroke-linecap": "round",
  "stroke-linejoin": "round",
  d: "M7 21h10a2 2 0 002-2V9.414a1 1 0 00-.293-.707l-5.414-5.414A1 1 0 0012.586 3H7a2 2 0 00-2 2v14a2 2 0 002 2z"
}, null, -1), hc = [
  dc
], fc = { class: "ml-1.5" }, pc = { class: "m-auto font-bold text-red-500 text-sm dark:text-red-200 text-center" }, gc = {
  name: "VFModalDelete"
}, mc = /* @__PURE__ */ Object.assign(gc, {
  props: {
    selection: Object,
    current: Object
  },
  setup(r) {
    const e = r, s = P("emitter");
    P("storage");
    const o = P("adapter"), { t: a } = P("i18n"), i = L(e.selection.items), d = L(""), g = () => {
      i.value.length && s.emit("vf-fetch", {
        params: {
          q: "delete",
          adapter: o.value,
          path: e.current.dirname,
          items: JSON.stringify(i.value.map(({ path: l, type: v }) => ({ path: l, type: v })))
        },
        onSuccess: () => {
          s.emit("vf-toast-push", { label: a("Files deleted.") });
        },
        onError: (l) => {
          d.value = a(l.message);
        }
      });
    };
    return (l, v) => (w(), q(Le, null, {
      buttons: F(() => [
        f("button", {
          type: "button",
          onClick: g,
          class: "w-full inline-flex justify-center rounded-md border border-transparent shadow-sm px-4 py-2 bg-red-600 text-base font-medium text-white hover:bg-red-700 focus:outline-none focus:ring-2 focus:ring-offset-2 focus:ring-red-500 sm:ml-3 sm:w-auto sm:text-sm"
        }, E(x(a)("Yes, Delete!")), 1),
        f("button", {
          type: "button",
          onClick: v[1] || (v[1] = (p) => x(s).emit("vf-modal-close")),
          class: "mt-3 w-full inline-flex justify-center rounded-md border border-gray-300 shadow-sm px-4 py-2 bg-white text-base font-medium text-gray-700 hover:bg-gray-50 focus:outline-none focus:ring-2 focus:ring-offset-2 focus:ring-indigo-500 sm:mt-0 sm:ml-3 sm:w-auto sm:text-sm"
        }, E(x(a)("Cancel")), 1),
        f("div", pc, E(x(a)("This action cannot be undone.")), 1)
      ]),
      default: F(() => [
        f("div", ec, [
          tc,
          f("div", rc, [
            f("h3", sc, E(x(a)("Delete files")), 1),
            f("div", oc, [
              f("p", nc, E(x(a)("Are you sure you want to delete these files?")), 1),
              (w(!0), C(le, null, we(i.value, (p) => (w(), C("p", ic, [
                p.type == "dir" ? (w(), C("svg", ac, cc)) : (w(), C("svg", uc, hc)),
                f("span", fc, E(p.basename), 1)
              ]))), 256)),
              d.value.length ? (w(), q(Oe, {
                key: 0,
                onHidden: v[0] || (v[0] = (p) => d.value = ""),
                error: ""
              }, {
                default: F(() => [
                  se(E(d.value), 1)
                ]),
                _: 1
              })) : Z("", !0)
            ])
          ])
        ])
      ]),
      _: 1
    }));
  }
}), vc = { class: "sm:flex sm:items-start" }, bc = /* @__PURE__ */ f("div", { class: "mx-auto flex-shrink-0 flex items-center justify-center h-12 w-12 rounded-full bg-blue-50 dark:bg-gray-500 sm:mx-0 sm:h-10 sm:w-10" }, [
  /* @__PURE__ */ f("svg", {
    xmlns: "http://www.w3.org/2000/svg",
    class: "h-6 w-6 stroke-blue-600 dark:stroke-blue-100",
    fill: "none",
    viewBox: "0 0 24 24",
    stroke: "currentColor",
    "stroke-width": "2"
  }, [
    /* @__PURE__ */ f("path", {
      "stroke-linecap": "round",
      "stroke-linejoin": "round",
      d: "M13 16h-1v-4h-1m1-4h.01M21 12a9 9 0 11-18 0 9 9 0 0118 0z"
    })
  ])
], -1), yc = { class: "mt-3 text-center sm:mt-0 sm:ml-4 sm:text-left w-full" }, Sc = {
  class: "text-lg leading-6 font-medium text-gray-900 dark:text-gray-400",
  id: "modal-title"
}, wc = { class: "mt-2" }, _c = { class: "text-sm text-gray-500" }, xc = {
  name: "VFModalMessage"
}, kc = /* @__PURE__ */ Object.assign(xc, {
  props: {
    selection: Object
  },
  setup(r) {
    const e = P("emitter"), { t: s } = P("i18n");
    return (o, a) => (w(), q(Le, null, {
      buttons: F(() => [
        f("button", {
          type: "button",
          onClick: a[0] || (a[0] = (i) => x(e).emit("vf-modal-close")),
          class: "mt-3 w-full inline-flex justify-center rounded-md border border-gray-300 shadow-sm px-4 py-2 bg-white text-base font-medium text-gray-700 hover:bg-gray-50 focus:outline-none focus:ring-2 focus:ring-offset-2 focus:ring-indigo-500 sm:mt-0 sm:ml-3 sm:w-auto sm:text-sm"
        }, E(x(s)("Close")), 1)
      ]),
      default: F(() => {
        var i, d;
        return [
          f("div", vc, [
            bc,
            f("div", yc, [
              f("h3", Sc, E(((i = r.selection) == null ? void 0 : i.title) ?? "Title"), 1),
              f("div", wc, [
                f("p", _c, E(((d = r.selection) == null ? void 0 : d.message) ?? "Message") + ".", 1)
              ])
            ])
          ])
        ];
      }),
      _: 1
    }));
  }
}), Dc = { class: "sm:flex sm:items-start" }, Cc = /* @__PURE__ */ f("div", { class: "mx-auto flex-shrink-0 flex items-center justify-center h-12 w-12 rounded-full bg-blue-50 dark:bg-gray-500 sm:mx-0 sm:h-10 sm:w-10" }, [
  /* @__PURE__ */ f("svg", {
    xmlns: "http://www.w3.org/2000/svg",
    class: "h-6 w-6 stroke-blue-600 dark:stroke-blue-100",
    fill: "none",
    viewBox: "0 0 24 24",
    stroke: "none",
    "stroke-width": "1.5"
  }, [
    /* @__PURE__ */ f("path", {
      "stroke-linecap": "round",
      "stroke-linejoin": "round",
      d: "M9 13h6m-3-3v6m-9 1V7a2 2 0 012-2h6l2 2h6a2 2 0 012 2v8a2 2 0 01-2 2H5a2 2 0 01-2-2z"
    })
  ])
], -1), Mc = { class: "mt-3 text-center sm:mt-0 sm:ml-4 sm:text-left w-full" }, Ec = {
  class: "text-lg leading-6 font-medium text-gray-900 dark:text-gray-400",
  id: "modal-title"
}, $c = { class: "mt-2" }, Tc = { class: "text-sm text-gray-500" }, Ic = ["onKeyup", "placeholder"], Ac = {
  name: "VFModalNewFolder"
}, Lc = /* @__PURE__ */ Object.assign(Ac, {
  props: {
    selection: Object,
    current: Object
  },
  setup(r) {
    const e = r, s = P("emitter");
    P("storage");
    const o = P("adapter"), { t: a } = P("i18n"), i = L(""), d = L(""), g = () => {
      i.value != "" && s.emit("vf-fetch", {
        params: {
          q: "newfolder",
          adapter: o.value,
          path: e.current.dirname,
          name: i.value
        },
        onSuccess: () => {
          s.emit("vf-toast-push", { label: a("%s is created.", i.value) });
        },
        onError: (l) => {
          d.value = a(l.message);
        }
      });
    };
    return (l, v) => (w(), q(Le, null, {
      buttons: F(() => [
        f("button", {
          type: "button",
          onClick: g,
          class: "w-full inline-flex justify-center rounded-md border border-transparent shadow-sm px-4 py-2 bg-blue-600 dark:bg-gray-700 dark:hover:bg-gray-600/75 text-base font-medium text-white hover:bg-blue-700 focus:outline-none focus:ring-2 focus:ring-offset-2 focus:ring-red-500 sm:ml-3 sm:w-auto sm:text-sm"
        }, E(x(a)("Create")), 1),
        f("button", {
          type: "button",
          onClick: v[2] || (v[2] = (p) => x(s).emit("vf-modal-close")),
          class: "mt-3 w-full inline-flex justify-center rounded-md border border-gray-300 shadow-sm px-4 py-2 bg-white text-base font-medium text-gray-700 hover:bg-gray-50 focus:outline-none focus:ring-2 focus:ring-offset-2 focus:ring-indigo-500 sm:mt-0 sm:ml-3 sm:w-auto sm:text-sm"
        }, E(x(a)("Cancel")), 1)
      ]),
      default: F(() => [
        f("div", Dc, [
          Cc,
          f("div", Mc, [
            f("h3", Ec, E(x(a)("New Folder")), 1),
            f("div", $c, [
              f("p", Tc, E(x(a)("Create a new folder")), 1),
              ve(f("input", {
                "onUpdate:modelValue": v[0] || (v[0] = (p) => i.value = p),
                onKeyup: ot(g, ["enter"]),
                class: "px-2 py-1 border rounded dark:bg-gray-700/25 dark:focus:ring-gray-600 dark:focus:border-gray-600 dark:text-gray-100 w-full",
                placeholder: x(a)("Folder Name"),
                type: "text"
              }, null, 40, Ic), [
                [nt, i.value]
              ]),
              d.value.length ? (w(), q(Oe, {
                key: 0,
                onHidden: v[1] || (v[1] = (p) => d.value = ""),
                error: ""
              }, {
                default: F(() => [
                  se(E(d.value), 1)
                ]),
                _: 1
              })) : Z("", !0)
            ])
          ])
        ])
      ]),
      _: 1
    }));
  }
}), Oc = { class: "sm:flex sm:items-start" }, Pc = /* @__PURE__ */ f("div", { class: "mx-auto flex-shrink-0 flex items-center justify-center h-12 w-12 rounded-full bg-blue-50 dark:bg-gray-500 sm:mx-0 sm:h-10 sm:w-10" }, [
  /* @__PURE__ */ f("svg", {
    xmlns: "http://www.w3.org/2000/svg",
    class: "h-6 w-6 stroke-blue-600 dark:stroke-blue-100",
    fill: "none",
    viewBox: "0 0 24 24",
    stroke: "none",
    "stroke-width": "1.5"
  }, [
    /* @__PURE__ */ f("path", {
      "stroke-linecap": "round",
      "stroke-linejoin": "round",
      d: "M9 13h6m-3-3v6m5 5H7a2 2 0 01-2-2V5a2 2 0 012-2h5.586a1 1 0 01.707.293l5.414 5.414a1 1 0 01.293.707V19a2 2 0 01-2 2z"
    })
  ])
], -1), Nc = { class: "mt-3 text-center sm:mt-0 sm:ml-4 sm:text-left w-full" }, jc = {
  class: "text-lg leading-6 font-medium text-gray-900 dark:text-gray-400",
  id: "modal-title"
}, Rc = { class: "mt-2" }, Vc = { class: "text-sm text-gray-500" }, Bc = ["onKeyup", "placeholder"], zc = {
  name: "VFModalNewFile"
}, Hc = /* @__PURE__ */ Object.assign(zc, {
  props: {
    selection: Object,
    current: Object
  },
  setup(r) {
    const e = r, s = P("emitter");
    P("storage");
    const o = P("adapter"), { t: a } = P("i18n"), i = L(""), d = L(""), g = () => {
      i.value != "" && s.emit("vf-fetch", {
        params: {
          q: "newfile",
          adapter: o.value,
          path: e.current.dirname,
          name: i.value
        },
        onSuccess: () => {
          s.emit("vf-toast-push", { label: a("%s is created.", i.value) });
        },
        onError: (l) => {
          d.value = a(l.message);
        }
      });
    };
    return (l, v) => (w(), q(Le, null, {
      buttons: F(() => [
        f("button", {
          type: "button",
          onClick: g,
          class: "w-full inline-flex justify-center rounded-md border border-transparent shadow-sm px-4 py-2 bg-blue-600 dark:bg-gray-700 dark:hover:bg-gray-600/75 text-base font-medium text-white hover:bg-blue-700 focus:outline-none focus:ring-2 focus:ring-offset-2 focus:ring-red-500 sm:ml-3 sm:w-auto sm:text-sm"
        }, E(x(a)("Create")), 1),
        f("button", {
          type: "button",
          onClick: v[2] || (v[2] = (p) => x(s).emit("vf-modal-close")),
          class: "mt-3 w-full inline-flex justify-center rounded-md border border-gray-300 shadow-sm px-4 py-2 bg-white text-base font-medium text-gray-700 hover:bg-gray-50 focus:outline-none focus:ring-2 focus:ring-offset-2 focus:ring-indigo-500 sm:mt-0 sm:ml-3 sm:w-auto sm:text-sm"
        }, E(x(a)("Cancel")), 1)
      ]),
      default: F(() => [
        f("div", Oc, [
          Pc,
          f("div", Nc, [
            f("h3", jc, E(x(a)("New File")), 1),
            f("div", Rc, [
              f("p", Vc, E(x(a)("Create a new file")), 1),
              ve(f("input", {
                "onUpdate:modelValue": v[0] || (v[0] = (p) => i.value = p),
                onKeyup: ot(g, ["enter"]),
                class: "px-2 py-1 border rounded dark:bg-gray-700/25 dark:focus:ring-gray-600 dark:focus:border-gray-600 dark:text-gray-100 w-full",
                placeholder: x(a)("File Name"),
                type: "text"
              }, null, 40, Bc), [
                [nt, i.value]
              ]),
              d.value.length ? (w(), q(Oe, {
                key: 0,
                onHidden: v[1] || (v[1] = (p) => d.value = ""),
                error: ""
              }, {
                default: F(() => [
                  se(E(d.value), 1)
                ]),
                _: 1
              })) : Z("", !0)
            ])
          ])
        ])
      ]),
      _: 1
    }));
  }
}), Uc = { class: "flex" }, Kc = ["aria-label"], Yc = { class: "ml-auto mb-2" }, Wc = {
  key: 0,
  class: "p-2 border font-normal whitespace-pre-wrap border-gray-200 dark:border-gray-700/50 dark:text-gray-200 rounded min-h-[200px] max-h-[60vh] text-xs overflow-auto"
}, Xc = { key: 1 }, Zc = {
  __name: "Text",
  props: {
    selection: Object
  },
  emits: ["load"],
  setup(r, { emit: e }) {
    const s = r, o = L(""), a = L(""), i = L(null), d = L(!1), { apiUrl: g } = Ae(), l = L(""), v = L(!1), { t: p } = P("i18n");
    Me(() => {
      Pt(g.value, {
        params: { q: "preview", adapter: s.selection.adapter, path: s.selection.item.path },
        json: !1
      }).then((k) => {
        o.value = k, e("load");
      });
    });
    const b = () => {
      d.value = !d.value, a.value = o.value, d.value == !0 && Vt(() => {
        i.value.focus();
      });
    }, S = P("postData"), T = () => {
      l.value = "", v.value = !1, Pt(g.value, {
        method: "POST",
        params: Object.assign(S, {
          q: "save",
          adapter: s.selection.adapter,
          path: s.selection.item.path,
          content: a.value
        }),
        json: !1
      }).then((k) => {
        l.value = p("Updated."), o.value = k, e("load"), d.value = !d.value;
      }).catch((k) => {
        l.value = p(k.message), v.value = !0;
      });
    };
    return (k, I) => (w(), C(le, null, [
      f("div", Uc, [
        f("div", {
          class: "mb-2 text-lg leading-6 font-medium text-gray-900 dark:text-gray-400",
          id: "modal-title",
          "aria-label": r.selection.item.path,
          "data-microtip-position": "bottom-right",
          role: "tooltip"
        }, E(r.selection.item.basename), 9, Kc),
        f("div", Yc, [
          d.value ? (w(), C("button", {
            key: 0,
            onClick: T,
            class: "ml-1 px-2 py-1 rounded border border-transparent shadow-sm bg-blue-700/75 hover:bg-blue-700 dark:bg-gray-700 dark:hover:bg-gray-700/50 text-base font-medium text-white sm:ml-3 sm:w-auto sm:text-sm"
          }, E(x(p)("Save")), 1)) : Z("", !0),
          f("button", {
            class: "ml-1 px-2 py-1 text-blue-500",
            onClick: I[0] || (I[0] = ($) => b())
          }, E(d.value ? x(p)("Cancel") : x(p)("Edit")), 1)
        ])
      ]),
      f("div", null, [
        d.value ? (w(), C("div", Xc, [
          ve(f("textarea", {
            ref_key: "editInput",
            ref: i,
            "onUpdate:modelValue": I[1] || (I[1] = ($) => a.value = $),
            class: "w-full p-2 rounded dark:bg-gray-700 dark:text-gray-200 dark:focus:ring-gray-600 dark:focus:border-gray-600 dark:selection:bg-gray-500 min-h-[200px] max-h-[60vh] text-xs",
            name: "text",
            id: "",
            cols: "30",
            rows: "10"
          }, null, 512), [
            [nt, a.value]
          ])
        ])) : (w(), C("pre", Wc, E(o.value), 1)),
        l.value.length ? (w(), q(Oe, {
          key: 2,
          onHidden: I[2] || (I[2] = ($) => l.value = ""),
          error: v.value
        }, {
          default: F(() => [
            se(E(l.value), 1)
          ]),
          _: 1
        }, 8, ["error"])) : Z("", !0)
      ])
    ], 64));
  }
};
/*!
 * Cropper.js v1.6.1
 * https://fengyuanchen.github.io/cropperjs
 *
 * Copyright 2015-present Chen Fengyuan
 * Released under the MIT license
 *
 * Date: 2023-09-17T03:44:19.860Z
 */
function Kr(r, e) {
  var s = Object.keys(r);
  if (Object.getOwnPropertySymbols) {
    var o = Object.getOwnPropertySymbols(r);
    e && (o = o.filter(function(a) {
      return Object.getOwnPropertyDescriptor(r, a).enumerable;
    })), s.push.apply(s, o);
  }
  return s;
}
function Bs(r) {
  for (var e = 1; e < arguments.length; e++) {
    var s = arguments[e] != null ? arguments[e] : {};
    e % 2 ? Kr(Object(s), !0).forEach(function(o) {
      Gc(r, o, s[o]);
    }) : Object.getOwnPropertyDescriptors ? Object.defineProperties(r, Object.getOwnPropertyDescriptors(s)) : Kr(Object(s)).forEach(function(o) {
      Object.defineProperty(r, o, Object.getOwnPropertyDescriptor(s, o));
    });
  }
  return r;
}
function rr(r) {
  "@babel/helpers - typeof";
  return rr = typeof Symbol == "function" && typeof Symbol.iterator == "symbol" ? function(e) {
    return typeof e;
  } : function(e) {
    return e && typeof Symbol == "function" && e.constructor === Symbol && e !== Symbol.prototype ? "symbol" : typeof e;
  }, rr(r);
}
function Fc(r, e) {
  if (!(r instanceof e))
    throw new TypeError("Cannot call a class as a function");
}
function Yr(r, e) {
  for (var s = 0; s < e.length; s++) {
    var o = e[s];
    o.enumerable = o.enumerable || !1, o.configurable = !0, "value" in o && (o.writable = !0), Object.defineProperty(r, Hs(o.key), o);
  }
}
function qc(r, e, s) {
  return e && Yr(r.prototype, e), s && Yr(r, s), Object.defineProperty(r, "prototype", {
    writable: !1
  }), r;
}
function Gc(r, e, s) {
  return e = Hs(e), e in r ? Object.defineProperty(r, e, {
    value: s,
    enumerable: !0,
    configurable: !0,
    writable: !0
  }) : r[e] = s, r;
}
function zs(r) {
  return Jc(r) || Qc(r) || eu(r) || tu();
}
function Jc(r) {
  if (Array.isArray(r))
    return sr(r);
}
function Qc(r) {
  if (typeof Symbol < "u" && r[Symbol.iterator] != null || r["@@iterator"] != null)
    return Array.from(r);
}
function eu(r, e) {
  if (r) {
    if (typeof r == "string")
      return sr(r, e);
    var s = Object.prototype.toString.call(r).slice(8, -1);
    if (s === "Object" && r.constructor && (s = r.constructor.name), s === "Map" || s === "Set")
      return Array.from(r);
    if (s === "Arguments" || /^(?:Ui|I)nt(?:8|16|32)(?:Clamped)?Array$/.test(s))
      return sr(r, e);
  }
}
function sr(r, e) {
  (e == null || e > r.length) && (e = r.length);
  for (var s = 0, o = new Array(e); s < e; s++)
    o[s] = r[s];
  return o;
}
function tu() {
  throw new TypeError(`Invalid attempt to spread non-iterable instance.
In order to be iterable, non-array objects must have a [Symbol.iterator]() method.`);
}
function ru(r, e) {
  if (typeof r != "object" || r === null)
    return r;
  var s = r[Symbol.toPrimitive];
  if (s !== void 0) {
    var o = s.call(r, e || "default");
    if (typeof o != "object")
      return o;
    throw new TypeError("@@toPrimitive must return a primitive value.");
  }
  return (e === "string" ? String : Number)(r);
}
function Hs(r) {
  var e = ru(r, "string");
  return typeof e == "symbol" ? e : String(e);
}
var Kt = typeof window < "u" && typeof window.document < "u", Ie = Kt ? window : {}, xr = Kt && Ie.document.documentElement ? "ontouchstart" in Ie.document.documentElement : !1, kr = Kt ? "PointerEvent" in Ie : !1, J = "cropper", Dr = "all", Us = "crop", Ks = "move", Ys = "zoom", Ke = "e", Ye = "w", Je = "s", Re = "n", ht = "ne", ft = "nw", pt = "se", gt = "sw", or = "".concat(J, "-crop"), Wr = "".concat(J, "-disabled"), he = "".concat(J, "-hidden"), Xr = "".concat(J, "-hide"), su = "".concat(J, "-invisible"), jt = "".concat(J, "-modal"), nr = "".concat(J, "-move"), yt = "".concat(J, "Action"), It = "".concat(J, "Preview"), Cr = "crop", Ws = "move", Xs = "none", ir = "crop", ar = "cropend", lr = "cropmove", cr = "cropstart", Zr = "dblclick", ou = xr ? "touchstart" : "mousedown", nu = xr ? "touchmove" : "mousemove", iu = xr ? "touchend touchcancel" : "mouseup", Fr = kr ? "pointerdown" : ou, qr = kr ? "pointermove" : nu, Gr = kr ? "pointerup pointercancel" : iu, Jr = "ready", Qr = "resize", es = "wheel", ur = "zoom", ts = "image/jpeg", au = /^e|w|s|n|se|sw|ne|nw|all|crop|move|zoom$/, lu = /^data:/, cu = /^data:image\/jpeg;base64,/, uu = /^img|canvas$/i, Zs = 200, Fs = 100, rs = {
  // Define the view mode of the cropper
  viewMode: 0,
  // 0, 1, 2, 3
  // Define the dragging mode of the cropper
  dragMode: Cr,
  // 'crop', 'move' or 'none'
  // Define the initial aspect ratio of the crop box
  initialAspectRatio: NaN,
  // Define the aspect ratio of the crop box
  aspectRatio: NaN,
  // An object with the previous cropping result data
  data: null,
  // A selector for adding extra containers to preview
  preview: "",
  // Re-render the cropper when resize the window
  responsive: !0,
  // Restore the cropped area after resize the window
  restore: !0,
  // Check if the current image is a cross-origin image
  checkCrossOrigin: !0,
  // Check the current image's Exif Orientation information
  checkOrientation: !0,
  // Show the black modal
  modal: !0,
  // Show the dashed lines for guiding
  guides: !0,
  // Show the center indicator for guiding
  center: !0,
  // Show the white modal to highlight the crop box
  highlight: !0,
  // Show the grid background
  background: !0,
  // Enable to crop the image automatically when initialize
  autoCrop: !0,
  // Define the percentage of automatic cropping area when initializes
  autoCropArea: 0.8,
  // Enable to move the image
  movable: !0,
  // Enable to rotate the image
  rotatable: !0,
  // Enable to scale the image
  scalable: !0,
  // Enable to zoom the image
  zoomable: !0,
  // Enable to zoom the image by dragging touch
  zoomOnTouch: !0,
  // Enable to zoom the image by wheeling mouse
  zoomOnWheel: !0,
  // Define zoom ratio when zoom the image by wheeling mouse
  wheelZoomRatio: 0.1,
  // Enable to move the crop box
  cropBoxMovable: !0,
  // Enable to resize the crop box
  cropBoxResizable: !0,
  // Toggle drag mode between "crop" and "move" when click twice on the cropper
  toggleDragModeOnDblclick: !0,
  // Size limitation
  minCanvasWidth: 0,
  minCanvasHeight: 0,
  minCropBoxWidth: 0,
  minCropBoxHeight: 0,
  minContainerWidth: Zs,
  minContainerHeight: Fs,
  // Shortcuts of events
  ready: null,
  cropstart: null,
  cropmove: null,
  cropend: null,
  crop: null,
  zoom: null
}, du = '<div class="cropper-container" touch-action="none"><div class="cropper-wrap-box"><div class="cropper-canvas"></div></div><div class="cropper-drag-box"></div><div class="cropper-crop-box"><span class="cropper-view-box"></span><span class="cropper-dashed dashed-h"></span><span class="cropper-dashed dashed-v"></span><span class="cropper-center"></span><span class="cropper-face"></span><span class="cropper-line line-e" data-cropper-action="e"></span><span class="cropper-line line-n" data-cropper-action="n"></span><span class="cropper-line line-w" data-cropper-action="w"></span><span class="cropper-line line-s" data-cropper-action="s"></span><span class="cropper-point point-e" data-cropper-action="e"></span><span class="cropper-point point-n" data-cropper-action="n"></span><span class="cropper-point point-w" data-cropper-action="w"></span><span class="cropper-point point-s" data-cropper-action="s"></span><span class="cropper-point point-ne" data-cropper-action="ne"></span><span class="cropper-point point-nw" data-cropper-action="nw"></span><span class="cropper-point point-sw" data-cropper-action="sw"></span><span class="cropper-point point-se" data-cropper-action="se"></span></div></div>', hu = Number.isNaN || Ie.isNaN;
function K(r) {
  return typeof r == "number" && !hu(r);
}
var ss = function(e) {
  return e > 0 && e < 1 / 0;
};
function Ft(r) {
  return typeof r > "u";
}
function Ze(r) {
  return rr(r) === "object" && r !== null;
}
var fu = Object.prototype.hasOwnProperty;
function Qe(r) {
  if (!Ze(r))
    return !1;
  try {
    var e = r.constructor, s = e.prototype;
    return e && s && fu.call(s, "isPrototypeOf");
  } catch {
    return !1;
  }
}
function de(r) {
  return typeof r == "function";
}
var pu = Array.prototype.slice;
function qs(r) {
  return Array.from ? Array.from(r) : pu.call(r);
}
function re(r, e) {
  return r && de(e) && (Array.isArray(r) || K(r.length) ? qs(r).forEach(function(s, o) {
    e.call(r, s, o, r);
  }) : Ze(r) && Object.keys(r).forEach(function(s) {
    e.call(r, r[s], s, r);
  })), r;
}
var Q = Object.assign || function(e) {
  for (var s = arguments.length, o = new Array(s > 1 ? s - 1 : 0), a = 1; a < s; a++)
    o[a - 1] = arguments[a];
  return Ze(e) && o.length > 0 && o.forEach(function(i) {
    Ze(i) && Object.keys(i).forEach(function(d) {
      e[d] = i[d];
    });
  }), e;
}, gu = /\.\d*(?:0|9){12}\d*$/;
function tt(r) {
  var e = arguments.length > 1 && arguments[1] !== void 0 ? arguments[1] : 1e11;
  return gu.test(r) ? Math.round(r * e) / e : r;
}
var mu = /^width|height|left|top|marginLeft|marginTop$/;
function Ve(r, e) {
  var s = r.style;
  re(e, function(o, a) {
    mu.test(a) && K(o) && (o = "".concat(o, "px")), s[a] = o;
  });
}
function vu(r, e) {
  return r.classList ? r.classList.contains(e) : r.className.indexOf(e) > -1;
}
function ae(r, e) {
  if (e) {
    if (K(r.length)) {
      re(r, function(o) {
        ae(o, e);
      });
      return;
    }
    if (r.classList) {
      r.classList.add(e);
      return;
    }
    var s = r.className.trim();
    s ? s.indexOf(e) < 0 && (r.className = "".concat(s, " ").concat(e)) : r.className = e;
  }
}
function Te(r, e) {
  if (e) {
    if (K(r.length)) {
      re(r, function(s) {
        Te(s, e);
      });
      return;
    }
    if (r.classList) {
      r.classList.remove(e);
      return;
    }
    r.className.indexOf(e) >= 0 && (r.className = r.className.replace(e, ""));
  }
}
function et(r, e, s) {
  if (e) {
    if (K(r.length)) {
      re(r, function(o) {
        et(o, e, s);
      });
      return;
    }
    s ? ae(r, e) : Te(r, e);
  }
}
var bu = /([a-z\d])([A-Z])/g;
function Mr(r) {
  return r.replace(bu, "$1-$2").toLowerCase();
}
function dr(r, e) {
  return Ze(r[e]) ? r[e] : r.dataset ? r.dataset[e] : r.getAttribute("data-".concat(Mr(e)));
}
function St(r, e, s) {
  Ze(s) ? r[e] = s : r.dataset ? r.dataset[e] = s : r.setAttribute("data-".concat(Mr(e)), s);
}
function yu(r, e) {
  if (Ze(r[e]))
    try {
      delete r[e];
    } catch {
      r[e] = void 0;
    }
  else if (r.dataset)
    try {
      delete r.dataset[e];
    } catch {
      r.dataset[e] = void 0;
    }
  else
    r.removeAttribute("data-".concat(Mr(e)));
}
var Gs = /\s\s*/, Js = function() {
  var r = !1;
  if (Kt) {
    var e = !1, s = function() {
    }, o = Object.defineProperty({}, "once", {
      get: function() {
        return r = !0, e;
      },
      /**
       * This setter can fix a `TypeError` in strict mode
       * {@link https://developer.mozilla.org/en-US/docs/Web/JavaScript/Reference/Errors/Getter_only}
       * @param {boolean} value - The value to set
       */
      set: function(i) {
        e = i;
      }
    });
    Ie.addEventListener("test", s, o), Ie.removeEventListener("test", s, o);
  }
  return r;
}();
function De(r, e, s) {
  var o = arguments.length > 3 && arguments[3] !== void 0 ? arguments[3] : {}, a = s;
  e.trim().split(Gs).forEach(function(i) {
    if (!Js) {
      var d = r.listeners;
      d && d[i] && d[i][s] && (a = d[i][s], delete d[i][s], Object.keys(d[i]).length === 0 && delete d[i], Object.keys(d).length === 0 && delete r.listeners);
    }
    r.removeEventListener(i, a, o);
  });
}
function Se(r, e, s) {
  var o = arguments.length > 3 && arguments[3] !== void 0 ? arguments[3] : {}, a = s;
  e.trim().split(Gs).forEach(function(i) {
    if (o.once && !Js) {
      var d = r.listeners, g = d === void 0 ? {} : d;
      a = function() {
        delete g[i][s], r.removeEventListener(i, a, o);
        for (var v = arguments.length, p = new Array(v), b = 0; b < v; b++)
          p[b] = arguments[b];
        s.apply(r, p);
      }, g[i] || (g[i] = {}), g[i][s] && r.removeEventListener(i, g[i][s], o), g[i][s] = a, r.listeners = g;
    }
    r.addEventListener(i, a, o);
  });
}
function rt(r, e, s) {
  var o;
  return de(Event) && de(CustomEvent) ? o = new CustomEvent(e, {
    detail: s,
    bubbles: !0,
    cancelable: !0
  }) : (o = document.createEvent("CustomEvent"), o.initCustomEvent(e, !0, !0, s)), r.dispatchEvent(o);
}
function Qs(r) {
  var e = r.getBoundingClientRect();
  return {
    left: e.left + (window.pageXOffset - document.documentElement.clientLeft),
    top: e.top + (window.pageYOffset - document.documentElement.clientTop)
  };
}
var qt = Ie.location, Su = /^(\w+:)\/\/([^:/?#]*):?(\d*)/i;
function os(r) {
  var e = r.match(Su);
  return e !== null && (e[1] !== qt.protocol || e[2] !== qt.hostname || e[3] !== qt.port);
}
function ns(r) {
  var e = "timestamp=".concat((/* @__PURE__ */ new Date()).getTime());
  return r + (r.indexOf("?") === -1 ? "?" : "&") + e;
}
function vt(r) {
  var e = r.rotate, s = r.scaleX, o = r.scaleY, a = r.translateX, i = r.translateY, d = [];
  K(a) && a !== 0 && d.push("translateX(".concat(a, "px)")), K(i) && i !== 0 && d.push("translateY(".concat(i, "px)")), K(e) && e !== 0 && d.push("rotate(".concat(e, "deg)")), K(s) && s !== 1 && d.push("scaleX(".concat(s, ")")), K(o) && o !== 1 && d.push("scaleY(".concat(o, ")"));
  var g = d.length ? d.join(" ") : "none";
  return {
    WebkitTransform: g,
    msTransform: g,
    transform: g
  };
}
function wu(r) {
  var e = Bs({}, r), s = 0;
  return re(r, function(o, a) {
    delete e[a], re(e, function(i) {
      var d = Math.abs(o.startX - i.startX), g = Math.abs(o.startY - i.startY), l = Math.abs(o.endX - i.endX), v = Math.abs(o.endY - i.endY), p = Math.sqrt(d * d + g * g), b = Math.sqrt(l * l + v * v), S = (b - p) / p;
      Math.abs(S) > Math.abs(s) && (s = S);
    });
  }), s;
}
function At(r, e) {
  var s = r.pageX, o = r.pageY, a = {
    endX: s,
    endY: o
  };
  return e ? a : Bs({
    startX: s,
    startY: o
  }, a);
}
function _u(r) {
  var e = 0, s = 0, o = 0;
  return re(r, function(a) {
    var i = a.startX, d = a.startY;
    e += i, s += d, o += 1;
  }), e /= o, s /= o, {
    pageX: e,
    pageY: s
  };
}
function Be(r) {
  var e = r.aspectRatio, s = r.height, o = r.width, a = arguments.length > 1 && arguments[1] !== void 0 ? arguments[1] : "contain", i = ss(o), d = ss(s);
  if (i && d) {
    var g = s * e;
    a === "contain" && g > o || a === "cover" && g < o ? s = o / e : o = s * e;
  } else
    i ? s = o / e : d && (o = s * e);
  return {
    width: o,
    height: s
  };
}
function xu(r) {
  var e = r.width, s = r.height, o = r.degree;
  if (o = Math.abs(o) % 180, o === 90)
    return {
      width: s,
      height: e
    };
  var a = o % 90 * Math.PI / 180, i = Math.sin(a), d = Math.cos(a), g = e * d + s * i, l = e * i + s * d;
  return o > 90 ? {
    width: l,
    height: g
  } : {
    width: g,
    height: l
  };
}
function ku(r, e, s, o) {
  var a = e.aspectRatio, i = e.naturalWidth, d = e.naturalHeight, g = e.rotate, l = g === void 0 ? 0 : g, v = e.scaleX, p = v === void 0 ? 1 : v, b = e.scaleY, S = b === void 0 ? 1 : b, T = s.aspectRatio, k = s.naturalWidth, I = s.naturalHeight, $ = o.fillColor, H = $ === void 0 ? "transparent" : $, V = o.imageSmoothingEnabled, j = V === void 0 ? !0 : V, z = o.imageSmoothingQuality, X = z === void 0 ? "low" : z, D = o.maxWidth, N = D === void 0 ? 1 / 0 : D, G = o.maxHeight, oe = G === void 0 ? 1 / 0 : G, te = o.minWidth, ue = te === void 0 ? 0 : te, be = o.minHeight, pe = be === void 0 ? 0 : be, ge = document.createElement("canvas"), A = ge.getContext("2d"), R = Be({
    aspectRatio: T,
    width: N,
    height: oe
  }), O = Be({
    aspectRatio: T,
    width: ue,
    height: pe
  }, "cover"), ee = Math.min(R.width, Math.max(O.width, k)), U = Math.min(R.height, Math.max(O.height, I)), _e = Be({
    aspectRatio: a,
    width: N,
    height: oe
  }), ye = Be({
    aspectRatio: a,
    width: ue,
    height: pe
  }, "cover"), kt = Math.min(_e.width, Math.max(ye.width, i)), Dt = Math.min(_e.height, Math.max(ye.height, d)), Yt = [-kt / 2, -Dt / 2, kt, Dt];
  return ge.width = tt(ee), ge.height = tt(U), A.fillStyle = H, A.fillRect(0, 0, ee, U), A.save(), A.translate(ee / 2, U / 2), A.rotate(l * Math.PI / 180), A.scale(p, S), A.imageSmoothingEnabled = j, A.imageSmoothingQuality = X, A.drawImage.apply(A, [r].concat(zs(Yt.map(function(Ct) {
    return Math.floor(tt(Ct));
  })))), A.restore(), ge;
}
var eo = String.fromCharCode;
function Du(r, e, s) {
  var o = "";
  s += e;
  for (var a = e; a < s; a += 1)
    o += eo(r.getUint8(a));
  return o;
}
var Cu = /^data:.*,/;
function Mu(r) {
  var e = r.replace(Cu, ""), s = atob(e), o = new ArrayBuffer(s.length), a = new Uint8Array(o);
  return re(a, function(i, d) {
    a[d] = s.charCodeAt(d);
  }), o;
}
function Eu(r, e) {
  for (var s = [], o = 8192, a = new Uint8Array(r); a.length > 0; )
    s.push(eo.apply(null, qs(a.subarray(0, o)))), a = a.subarray(o);
  return "data:".concat(e, ";base64,").concat(btoa(s.join("")));
}
function $u(r) {
  var e = new DataView(r), s;
  try {
    var o, a, i;
    if (e.getUint8(0) === 255 && e.getUint8(1) === 216)
      for (var d = e.byteLength, g = 2; g + 1 < d; ) {
        if (e.getUint8(g) === 255 && e.getUint8(g + 1) === 225) {
          a = g;
          break;
        }
        g += 1;
      }
    if (a) {
      var l = a + 4, v = a + 10;
      if (Du(e, l, 4) === "Exif") {
        var p = e.getUint16(v);
        if (o = p === 18761, (o || p === 19789) && e.getUint16(v + 2, o) === 42) {
          var b = e.getUint32(v + 4, o);
          b >= 8 && (i = v + b);
        }
      }
    }
    if (i) {
      var S = e.getUint16(i, o), T, k;
      for (k = 0; k < S; k += 1)
        if (T = i + k * 12 + 2, e.getUint16(T, o) === 274) {
          T += 8, s = e.getUint16(T, o), e.setUint16(T, 1, o);
          break;
        }
    }
  } catch {
    s = 1;
  }
  return s;
}
function Tu(r) {
  var e = 0, s = 1, o = 1;
  switch (r) {
    case 2:
      s = -1;
      break;
    case 3:
      e = -180;
      break;
    case 4:
      o = -1;
      break;
    case 5:
      e = 90, o = -1;
      break;
    case 6:
      e = 90;
      break;
    case 7:
      e = 90, s = -1;
      break;
    case 8:
      e = -90;
      break;
  }
  return {
    rotate: e,
    scaleX: s,
    scaleY: o
  };
}
var Iu = {
  render: function() {
    this.initContainer(), this.initCanvas(), this.initCropBox(), this.renderCanvas(), this.cropped && this.renderCropBox();
  },
  initContainer: function() {
    var e = this.element, s = this.options, o = this.container, a = this.cropper, i = Number(s.minContainerWidth), d = Number(s.minContainerHeight);
    ae(a, he), Te(e, he);
    var g = {
      width: Math.max(o.offsetWidth, i >= 0 ? i : Zs),
      height: Math.max(o.offsetHeight, d >= 0 ? d : Fs)
    };
    this.containerData = g, Ve(a, {
      width: g.width,
      height: g.height
    }), ae(e, he), Te(a, he);
  },
  // Canvas (image wrapper)
  initCanvas: function() {
    var e = this.containerData, s = this.imageData, o = this.options.viewMode, a = Math.abs(s.rotate) % 180 === 90, i = a ? s.naturalHeight : s.naturalWidth, d = a ? s.naturalWidth : s.naturalHeight, g = i / d, l = e.width, v = e.height;
    e.height * g > e.width ? o === 3 ? l = e.height * g : v = e.width / g : o === 3 ? v = e.width / g : l = e.height * g;
    var p = {
      aspectRatio: g,
      naturalWidth: i,
      naturalHeight: d,
      width: l,
      height: v
    };
    this.canvasData = p, this.limited = o === 1 || o === 2, this.limitCanvas(!0, !0), p.width = Math.min(Math.max(p.width, p.minWidth), p.maxWidth), p.height = Math.min(Math.max(p.height, p.minHeight), p.maxHeight), p.left = (e.width - p.width) / 2, p.top = (e.height - p.height) / 2, p.oldLeft = p.left, p.oldTop = p.top, this.initialCanvasData = Q({}, p);
  },
  limitCanvas: function(e, s) {
    var o = this.options, a = this.containerData, i = this.canvasData, d = this.cropBoxData, g = o.viewMode, l = i.aspectRatio, v = this.cropped && d;
    if (e) {
      var p = Number(o.minCanvasWidth) || 0, b = Number(o.minCanvasHeight) || 0;
      g > 1 ? (p = Math.max(p, a.width), b = Math.max(b, a.height), g === 3 && (b * l > p ? p = b * l : b = p / l)) : g > 0 && (p ? p = Math.max(p, v ? d.width : 0) : b ? b = Math.max(b, v ? d.height : 0) : v && (p = d.width, b = d.height, b * l > p ? p = b * l : b = p / l));
      var S = Be({
        aspectRatio: l,
        width: p,
        height: b
      });
      p = S.width, b = S.height, i.minWidth = p, i.minHeight = b, i.maxWidth = 1 / 0, i.maxHeight = 1 / 0;
    }
    if (s)
      if (g > (v ? 0 : 1)) {
        var T = a.width - i.width, k = a.height - i.height;
        i.minLeft = Math.min(0, T), i.minTop = Math.min(0, k), i.maxLeft = Math.max(0, T), i.maxTop = Math.max(0, k), v && this.limited && (i.minLeft = Math.min(d.left, d.left + (d.width - i.width)), i.minTop = Math.min(d.top, d.top + (d.height - i.height)), i.maxLeft = d.left, i.maxTop = d.top, g === 2 && (i.width >= a.width && (i.minLeft = Math.min(0, T), i.maxLeft = Math.max(0, T)), i.height >= a.height && (i.minTop = Math.min(0, k), i.maxTop = Math.max(0, k))));
      } else
        i.minLeft = -i.width, i.minTop = -i.height, i.maxLeft = a.width, i.maxTop = a.height;
  },
  renderCanvas: function(e, s) {
    var o = this.canvasData, a = this.imageData;
    if (s) {
      var i = xu({
        width: a.naturalWidth * Math.abs(a.scaleX || 1),
        height: a.naturalHeight * Math.abs(a.scaleY || 1),
        degree: a.rotate || 0
      }), d = i.width, g = i.height, l = o.width * (d / o.naturalWidth), v = o.height * (g / o.naturalHeight);
      o.left -= (l - o.width) / 2, o.top -= (v - o.height) / 2, o.width = l, o.height = v, o.aspectRatio = d / g, o.naturalWidth = d, o.naturalHeight = g, this.limitCanvas(!0, !1);
    }
    (o.width > o.maxWidth || o.width < o.minWidth) && (o.left = o.oldLeft), (o.height > o.maxHeight || o.height < o.minHeight) && (o.top = o.oldTop), o.width = Math.min(Math.max(o.width, o.minWidth), o.maxWidth), o.height = Math.min(Math.max(o.height, o.minHeight), o.maxHeight), this.limitCanvas(!1, !0), o.left = Math.min(Math.max(o.left, o.minLeft), o.maxLeft), o.top = Math.min(Math.max(o.top, o.minTop), o.maxTop), o.oldLeft = o.left, o.oldTop = o.top, Ve(this.canvas, Q({
      width: o.width,
      height: o.height
    }, vt({
      translateX: o.left,
      translateY: o.top
    }))), this.renderImage(e), this.cropped && this.limited && this.limitCropBox(!0, !0);
  },
  renderImage: function(e) {
    var s = this.canvasData, o = this.imageData, a = o.naturalWidth * (s.width / s.naturalWidth), i = o.naturalHeight * (s.height / s.naturalHeight);
    Q(o, {
      width: a,
      height: i,
      left: (s.width - a) / 2,
      top: (s.height - i) / 2
    }), Ve(this.image, Q({
      width: o.width,
      height: o.height
    }, vt(Q({
      translateX: o.left,
      translateY: o.top
    }, o)))), e && this.output();
  },
  initCropBox: function() {
    var e = this.options, s = this.canvasData, o = e.aspectRatio || e.initialAspectRatio, a = Number(e.autoCropArea) || 0.8, i = {
      width: s.width,
      height: s.height
    };
    o && (s.height * o > s.width ? i.height = i.width / o : i.width = i.height * o), this.cropBoxData = i, this.limitCropBox(!0, !0), i.width = Math.min(Math.max(i.width, i.minWidth), i.maxWidth), i.height = Math.min(Math.max(i.height, i.minHeight), i.maxHeight), i.width = Math.max(i.minWidth, i.width * a), i.height = Math.max(i.minHeight, i.height * a), i.left = s.left + (s.width - i.width) / 2, i.top = s.top + (s.height - i.height) / 2, i.oldLeft = i.left, i.oldTop = i.top, this.initialCropBoxData = Q({}, i);
  },
  limitCropBox: function(e, s) {
    var o = this.options, a = this.containerData, i = this.canvasData, d = this.cropBoxData, g = this.limited, l = o.aspectRatio;
    if (e) {
      var v = Number(o.minCropBoxWidth) || 0, p = Number(o.minCropBoxHeight) || 0, b = g ? Math.min(a.width, i.width, i.width + i.left, a.width - i.left) : a.width, S = g ? Math.min(a.height, i.height, i.height + i.top, a.height - i.top) : a.height;
      v = Math.min(v, a.width), p = Math.min(p, a.height), l && (v && p ? p * l > v ? p = v / l : v = p * l : v ? p = v / l : p && (v = p * l), S * l > b ? S = b / l : b = S * l), d.minWidth = Math.min(v, b), d.minHeight = Math.min(p, S), d.maxWidth = b, d.maxHeight = S;
    }
    s && (g ? (d.minLeft = Math.max(0, i.left), d.minTop = Math.max(0, i.top), d.maxLeft = Math.min(a.width, i.left + i.width) - d.width, d.maxTop = Math.min(a.height, i.top + i.height) - d.height) : (d.minLeft = 0, d.minTop = 0, d.maxLeft = a.width - d.width, d.maxTop = a.height - d.height));
  },
  renderCropBox: function() {
    var e = this.options, s = this.containerData, o = this.cropBoxData;
    (o.width > o.maxWidth || o.width < o.minWidth) && (o.left = o.oldLeft), (o.height > o.maxHeight || o.height < o.minHeight) && (o.top = o.oldTop), o.width = Math.min(Math.max(o.width, o.minWidth), o.maxWidth), o.height = Math.min(Math.max(o.height, o.minHeight), o.maxHeight), this.limitCropBox(!1, !0), o.left = Math.min(Math.max(o.left, o.minLeft), o.maxLeft), o.top = Math.min(Math.max(o.top, o.minTop), o.maxTop), o.oldLeft = o.left, o.oldTop = o.top, e.movable && e.cropBoxMovable && St(this.face, yt, o.width >= s.width && o.height >= s.height ? Ks : Dr), Ve(this.cropBox, Q({
      width: o.width,
      height: o.height
    }, vt({
      translateX: o.left,
      translateY: o.top
    }))), this.cropped && this.limited && this.limitCanvas(!0, !0), this.disabled || this.output();
  },
  output: function() {
    this.preview(), rt(this.element, ir, this.getData());
  }
}, Au = {
  initPreview: function() {
    var e = this.element, s = this.crossOrigin, o = this.options.preview, a = s ? this.crossOriginUrl : this.url, i = e.alt || "The image to preview", d = document.createElement("img");
    if (s && (d.crossOrigin = s), d.src = a, d.alt = i, this.viewBox.appendChild(d), this.viewBoxImage = d, !!o) {
      var g = o;
      typeof o == "string" ? g = e.ownerDocument.querySelectorAll(o) : o.querySelector && (g = [o]), this.previews = g, re(g, function(l) {
        var v = document.createElement("img");
        St(l, It, {
          width: l.offsetWidth,
          height: l.offsetHeight,
          html: l.innerHTML
        }), s && (v.crossOrigin = s), v.src = a, v.alt = i, v.style.cssText = 'display:block;width:100%;height:auto;min-width:0!important;min-height:0!important;max-width:none!important;max-height:none!important;image-orientation:0deg!important;"', l.innerHTML = "", l.appendChild(v);
      });
    }
  },
  resetPreview: function() {
    re(this.previews, function(e) {
      var s = dr(e, It);
      Ve(e, {
        width: s.width,
        height: s.height
      }), e.innerHTML = s.html, yu(e, It);
    });
  },
  preview: function() {
    var e = this.imageData, s = this.canvasData, o = this.cropBoxData, a = o.width, i = o.height, d = e.width, g = e.height, l = o.left - s.left - e.left, v = o.top - s.top - e.top;
    !this.cropped || this.disabled || (Ve(this.viewBoxImage, Q({
      width: d,
      height: g
    }, vt(Q({
      translateX: -l,
      translateY: -v
    }, e)))), re(this.previews, function(p) {
      var b = dr(p, It), S = b.width, T = b.height, k = S, I = T, $ = 1;
      a && ($ = S / a, I = i * $), i && I > T && ($ = T / i, k = a * $, I = T), Ve(p, {
        width: k,
        height: I
      }), Ve(p.getElementsByTagName("img")[0], Q({
        width: d * $,
        height: g * $
      }, vt(Q({
        translateX: -l * $,
        translateY: -v * $
      }, e))));
    }));
  }
}, Lu = {
  bind: function() {
    var e = this.element, s = this.options, o = this.cropper;
    de(s.cropstart) && Se(e, cr, s.cropstart), de(s.cropmove) && Se(e, lr, s.cropmove), de(s.cropend) && Se(e, ar, s.cropend), de(s.crop) && Se(e, ir, s.crop), de(s.zoom) && Se(e, ur, s.zoom), Se(o, Fr, this.onCropStart = this.cropStart.bind(this)), s.zoomable && s.zoomOnWheel && Se(o, es, this.onWheel = this.wheel.bind(this), {
      passive: !1,
      capture: !0
    }), s.toggleDragModeOnDblclick && Se(o, Zr, this.onDblclick = this.dblclick.bind(this)), Se(e.ownerDocument, qr, this.onCropMove = this.cropMove.bind(this)), Se(e.ownerDocument, Gr, this.onCropEnd = this.cropEnd.bind(this)), s.responsive && Se(window, Qr, this.onResize = this.resize.bind(this));
  },
  unbind: function() {
    var e = this.element, s = this.options, o = this.cropper;
    de(s.cropstart) && De(e, cr, s.cropstart), de(s.cropmove) && De(e, lr, s.cropmove), de(s.cropend) && De(e, ar, s.cropend), de(s.crop) && De(e, ir, s.crop), de(s.zoom) && De(e, ur, s.zoom), De(o, Fr, this.onCropStart), s.zoomable && s.zoomOnWheel && De(o, es, this.onWheel, {
      passive: !1,
      capture: !0
    }), s.toggleDragModeOnDblclick && De(o, Zr, this.onDblclick), De(e.ownerDocument, qr, this.onCropMove), De(e.ownerDocument, Gr, this.onCropEnd), s.responsive && De(window, Qr, this.onResize);
  }
}, Ou = {
  resize: function() {
    if (!this.disabled) {
      var e = this.options, s = this.container, o = this.containerData, a = s.offsetWidth / o.width, i = s.offsetHeight / o.height, d = Math.abs(a - 1) > Math.abs(i - 1) ? a : i;
      if (d !== 1) {
        var g, l;
        e.restore && (g = this.getCanvasData(), l = this.getCropBoxData()), this.render(), e.restore && (this.setCanvasData(re(g, function(v, p) {
          g[p] = v * d;
        })), this.setCropBoxData(re(l, function(v, p) {
          l[p] = v * d;
        })));
      }
    }
  },
  dblclick: function() {
    this.disabled || this.options.dragMode === Xs || this.setDragMode(vu(this.dragBox, or) ? Ws : Cr);
  },
  wheel: function(e) {
    var s = this, o = Number(this.options.wheelZoomRatio) || 0.1, a = 1;
    this.disabled || (e.preventDefault(), !this.wheeling && (this.wheeling = !0, setTimeout(function() {
      s.wheeling = !1;
    }, 50), e.deltaY ? a = e.deltaY > 0 ? 1 : -1 : e.wheelDelta ? a = -e.wheelDelta / 120 : e.detail && (a = e.detail > 0 ? 1 : -1), this.zoom(-a * o, e)));
  },
  cropStart: function(e) {
    var s = e.buttons, o = e.button;
    if (!(this.disabled || (e.type === "mousedown" || e.type === "pointerdown" && e.pointerType === "mouse") && // No primary button (Usually the left button)
    (K(s) && s !== 1 || K(o) && o !== 0 || e.ctrlKey))) {
      var a = this.options, i = this.pointers, d;
      e.changedTouches ? re(e.changedTouches, function(g) {
        i[g.identifier] = At(g);
      }) : i[e.pointerId || 0] = At(e), Object.keys(i).length > 1 && a.zoomable && a.zoomOnTouch ? d = Ys : d = dr(e.target, yt), au.test(d) && rt(this.element, cr, {
        originalEvent: e,
        action: d
      }) !== !1 && (e.preventDefault(), this.action = d, this.cropping = !1, d === Us && (this.cropping = !0, ae(this.dragBox, jt)));
    }
  },
  cropMove: function(e) {
    var s = this.action;
    if (!(this.disabled || !s)) {
      var o = this.pointers;
      e.preventDefault(), rt(this.element, lr, {
        originalEvent: e,
        action: s
      }) !== !1 && (e.changedTouches ? re(e.changedTouches, function(a) {
        Q(o[a.identifier] || {}, At(a, !0));
      }) : Q(o[e.pointerId || 0] || {}, At(e, !0)), this.change(e));
    }
  },
  cropEnd: function(e) {
    if (!this.disabled) {
      var s = this.action, o = this.pointers;
      e.changedTouches ? re(e.changedTouches, function(a) {
        delete o[a.identifier];
      }) : delete o[e.pointerId || 0], s && (e.preventDefault(), Object.keys(o).length || (this.action = ""), this.cropping && (this.cropping = !1, et(this.dragBox, jt, this.cropped && this.options.modal)), rt(this.element, ar, {
        originalEvent: e,
        action: s
      }));
    }
  }
}, Pu = {
  change: function(e) {
    var s = this.options, o = this.canvasData, a = this.containerData, i = this.cropBoxData, d = this.pointers, g = this.action, l = s.aspectRatio, v = i.left, p = i.top, b = i.width, S = i.height, T = v + b, k = p + S, I = 0, $ = 0, H = a.width, V = a.height, j = !0, z;
    !l && e.shiftKey && (l = b && S ? b / S : 1), this.limited && (I = i.minLeft, $ = i.minTop, H = I + Math.min(a.width, o.width, o.left + o.width), V = $ + Math.min(a.height, o.height, o.top + o.height));
    var X = d[Object.keys(d)[0]], D = {
      x: X.endX - X.startX,
      y: X.endY - X.startY
    }, N = function(oe) {
      switch (oe) {
        case Ke:
          T + D.x > H && (D.x = H - T);
          break;
        case Ye:
          v + D.x < I && (D.x = I - v);
          break;
        case Re:
          p + D.y < $ && (D.y = $ - p);
          break;
        case Je:
          k + D.y > V && (D.y = V - k);
          break;
      }
    };
    switch (g) {
      case Dr:
        v += D.x, p += D.y;
        break;
      case Ke:
        if (D.x >= 0 && (T >= H || l && (p <= $ || k >= V))) {
          j = !1;
          break;
        }
        N(Ke), b += D.x, b < 0 && (g = Ye, b = -b, v -= b), l && (S = b / l, p += (i.height - S) / 2);
        break;
      case Re:
        if (D.y <= 0 && (p <= $ || l && (v <= I || T >= H))) {
          j = !1;
          break;
        }
        N(Re), S -= D.y, p += D.y, S < 0 && (g = Je, S = -S, p -= S), l && (b = S * l, v += (i.width - b) / 2);
        break;
      case Ye:
        if (D.x <= 0 && (v <= I || l && (p <= $ || k >= V))) {
          j = !1;
          break;
        }
        N(Ye), b -= D.x, v += D.x, b < 0 && (g = Ke, b = -b, v -= b), l && (S = b / l, p += (i.height - S) / 2);
        break;
      case Je:
        if (D.y >= 0 && (k >= V || l && (v <= I || T >= H))) {
          j = !1;
          break;
        }
        N(Je), S += D.y, S < 0 && (g = Re, S = -S, p -= S), l && (b = S * l, v += (i.width - b) / 2);
        break;
      case ht:
        if (l) {
          if (D.y <= 0 && (p <= $ || T >= H)) {
            j = !1;
            break;
          }
          N(Re), S -= D.y, p += D.y, b = S * l;
        } else
          N(Re), N(Ke), D.x >= 0 ? T < H ? b += D.x : D.y <= 0 && p <= $ && (j = !1) : b += D.x, D.y <= 0 ? p > $ && (S -= D.y, p += D.y) : (S -= D.y, p += D.y);
        b < 0 && S < 0 ? (g = gt, S = -S, b = -b, p -= S, v -= b) : b < 0 ? (g = ft, b = -b, v -= b) : S < 0 && (g = pt, S = -S, p -= S);
        break;
      case ft:
        if (l) {
          if (D.y <= 0 && (p <= $ || v <= I)) {
            j = !1;
            break;
          }
          N(Re), S -= D.y, p += D.y, b = S * l, v += i.width - b;
        } else
          N(Re), N(Ye), D.x <= 0 ? v > I ? (b -= D.x, v += D.x) : D.y <= 0 && p <= $ && (j = !1) : (b -= D.x, v += D.x), D.y <= 0 ? p > $ && (S -= D.y, p += D.y) : (S -= D.y, p += D.y);
        b < 0 && S < 0 ? (g = pt, S = -S, b = -b, p -= S, v -= b) : b < 0 ? (g = ht, b = -b, v -= b) : S < 0 && (g = gt, S = -S, p -= S);
        break;
      case gt:
        if (l) {
          if (D.x <= 0 && (v <= I || k >= V)) {
            j = !1;
            break;
          }
          N(Ye), b -= D.x, v += D.x, S = b / l;
        } else
          N(Je), N(Ye), D.x <= 0 ? v > I ? (b -= D.x, v += D.x) : D.y >= 0 && k >= V && (j = !1) : (b -= D.x, v += D.x), D.y >= 0 ? k < V && (S += D.y) : S += D.y;
        b < 0 && S < 0 ? (g = ht, S = -S, b = -b, p -= S, v -= b) : b < 0 ? (g = pt, b = -b, v -= b) : S < 0 && (g = ft, S = -S, p -= S);
        break;
      case pt:
        if (l) {
          if (D.x >= 0 && (T >= H || k >= V)) {
            j = !1;
            break;
          }
          N(Ke), b += D.x, S = b / l;
        } else
          N(Je), N(Ke), D.x >= 0 ? T < H ? b += D.x : D.y >= 0 && k >= V && (j = !1) : b += D.x, D.y >= 0 ? k < V && (S += D.y) : S += D.y;
        b < 0 && S < 0 ? (g = ft, S = -S, b = -b, p -= S, v -= b) : b < 0 ? (g = gt, b = -b, v -= b) : S < 0 && (g = ht, S = -S, p -= S);
        break;
      case Ks:
        this.move(D.x, D.y), j = !1;
        break;
      case Ys:
        this.zoom(wu(d), e), j = !1;
        break;
      case Us:
        if (!D.x || !D.y) {
          j = !1;
          break;
        }
        z = Qs(this.cropper), v = X.startX - z.left, p = X.startY - z.top, b = i.minWidth, S = i.minHeight, D.x > 0 ? g = D.y > 0 ? pt : ht : D.x < 0 && (v -= b, g = D.y > 0 ? gt : ft), D.y < 0 && (p -= S), this.cropped || (Te(this.cropBox, he), this.cropped = !0, this.limited && this.limitCropBox(!0, !0));
        break;
    }
    j && (i.width = b, i.height = S, i.left = v, i.top = p, this.action = g, this.renderCropBox()), re(d, function(G) {
      G.startX = G.endX, G.startY = G.endY;
    });
  }
}, Nu = {
  // Show the crop box manually
  crop: function() {
    return this.ready && !this.cropped && !this.disabled && (this.cropped = !0, this.limitCropBox(!0, !0), this.options.modal && ae(this.dragBox, jt), Te(this.cropBox, he), this.setCropBoxData(this.initialCropBoxData)), this;
  },
  // Reset the image and crop box to their initial states
  reset: function() {
    return this.ready && !this.disabled && (this.imageData = Q({}, this.initialImageData), this.canvasData = Q({}, this.initialCanvasData), this.cropBoxData = Q({}, this.initialCropBoxData), this.renderCanvas(), this.cropped && this.renderCropBox()), this;
  },
  // Clear the crop box
  clear: function() {
    return this.cropped && !this.disabled && (Q(this.cropBoxData, {
      left: 0,
      top: 0,
      width: 0,
      height: 0
    }), this.cropped = !1, this.renderCropBox(), this.limitCanvas(!0, !0), this.renderCanvas(), Te(this.dragBox, jt), ae(this.cropBox, he)), this;
  },
  /**
   * Replace the image's src and rebuild the cropper
   * @param {string} url - The new URL.
   * @param {boolean} [hasSameSize] - Indicate if the new image has the same size as the old one.
   * @returns {Cropper} this
   */
  replace: function(e) {
    var s = arguments.length > 1 && arguments[1] !== void 0 ? arguments[1] : !1;
    return !this.disabled && e && (this.isImg && (this.element.src = e), s ? (this.url = e, this.image.src = e, this.ready && (this.viewBoxImage.src = e, re(this.previews, function(o) {
      o.getElementsByTagName("img")[0].src = e;
    }))) : (this.isImg && (this.replaced = !0), this.options.data = null, this.uncreate(), this.load(e))), this;
  },
  // Enable (unfreeze) the cropper
  enable: function() {
    return this.ready && this.disabled && (this.disabled = !1, Te(this.cropper, Wr)), this;
  },
  // Disable (freeze) the cropper
  disable: function() {
    return this.ready && !this.disabled && (this.disabled = !0, ae(this.cropper, Wr)), this;
  },
  /**
   * Destroy the cropper and remove the instance from the image
   * @returns {Cropper} this
   */
  destroy: function() {
    var e = this.element;
    return e[J] ? (e[J] = void 0, this.isImg && this.replaced && (e.src = this.originalUrl), this.uncreate(), this) : this;
  },
  /**
   * Move the canvas with relative offsets
   * @param {number} offsetX - The relative offset distance on the x-axis.
   * @param {number} [offsetY=offsetX] - The relative offset distance on the y-axis.
   * @returns {Cropper} this
   */
  move: function(e) {
    var s = arguments.length > 1 && arguments[1] !== void 0 ? arguments[1] : e, o = this.canvasData, a = o.left, i = o.top;
    return this.moveTo(Ft(e) ? e : a + Number(e), Ft(s) ? s : i + Number(s));
  },
  /**
   * Move the canvas to an absolute point
   * @param {number} x - The x-axis coordinate.
   * @param {number} [y=x] - The y-axis coordinate.
   * @returns {Cropper} this
   */
  moveTo: function(e) {
    var s = arguments.length > 1 && arguments[1] !== void 0 ? arguments[1] : e, o = this.canvasData, a = !1;
    return e = Number(e), s = Number(s), this.ready && !this.disabled && this.options.movable && (K(e) && (o.left = e, a = !0), K(s) && (o.top = s, a = !0), a && this.renderCanvas(!0)), this;
  },
  /**
   * Zoom the canvas with a relative ratio
   * @param {number} ratio - The target ratio.
   * @param {Event} _originalEvent - The original event if any.
   * @returns {Cropper} this
   */
  zoom: function(e, s) {
    var o = this.canvasData;
    return e = Number(e), e < 0 ? e = 1 / (1 - e) : e = 1 + e, this.zoomTo(o.width * e / o.naturalWidth, null, s);
  },
  /**
   * Zoom the canvas to an absolute ratio
   * @param {number} ratio - The target ratio.
   * @param {Object} pivot - The zoom pivot point coordinate.
   * @param {Event} _originalEvent - The original event if any.
   * @returns {Cropper} this
   */
  zoomTo: function(e, s, o) {
    var a = this.options, i = this.canvasData, d = i.width, g = i.height, l = i.naturalWidth, v = i.naturalHeight;
    if (e = Number(e), e >= 0 && this.ready && !this.disabled && a.zoomable) {
      var p = l * e, b = v * e;
      if (rt(this.element, ur, {
        ratio: e,
        oldRatio: d / l,
        originalEvent: o
      }) === !1)
        return this;
      if (o) {
        var S = this.pointers, T = Qs(this.cropper), k = S && Object.keys(S).length ? _u(S) : {
          pageX: o.pageX,
          pageY: o.pageY
        };
        i.left -= (p - d) * ((k.pageX - T.left - i.left) / d), i.top -= (b - g) * ((k.pageY - T.top - i.top) / g);
      } else
        Qe(s) && K(s.x) && K(s.y) ? (i.left -= (p - d) * ((s.x - i.left) / d), i.top -= (b - g) * ((s.y - i.top) / g)) : (i.left -= (p - d) / 2, i.top -= (b - g) / 2);
      i.width = p, i.height = b, this.renderCanvas(!0);
    }
    return this;
  },
  /**
   * Rotate the canvas with a relative degree
   * @param {number} degree - The rotate degree.
   * @returns {Cropper} this
   */
  rotate: function(e) {
    return this.rotateTo((this.imageData.rotate || 0) + Number(e));
  },
  /**
   * Rotate the canvas to an absolute degree
   * @param {number} degree - The rotate degree.
   * @returns {Cropper} this
   */
  rotateTo: function(e) {
    return e = Number(e), K(e) && this.ready && !this.disabled && this.options.rotatable && (this.imageData.rotate = e % 360, this.renderCanvas(!0, !0)), this;
  },
  /**
   * Scale the image on the x-axis.
   * @param {number} scaleX - The scale ratio on the x-axis.
   * @returns {Cropper} this
   */
  scaleX: function(e) {
    var s = this.imageData.scaleY;
    return this.scale(e, K(s) ? s : 1);
  },
  /**
   * Scale the image on the y-axis.
   * @param {number} scaleY - The scale ratio on the y-axis.
   * @returns {Cropper} this
   */
  scaleY: function(e) {
    var s = this.imageData.scaleX;
    return this.scale(K(s) ? s : 1, e);
  },
  /**
   * Scale the image
   * @param {number} scaleX - The scale ratio on the x-axis.
   * @param {number} [scaleY=scaleX] - The scale ratio on the y-axis.
   * @returns {Cropper} this
   */
  scale: function(e) {
    var s = arguments.length > 1 && arguments[1] !== void 0 ? arguments[1] : e, o = this.imageData, a = !1;
    return e = Number(e), s = Number(s), this.ready && !this.disabled && this.options.scalable && (K(e) && (o.scaleX = e, a = !0), K(s) && (o.scaleY = s, a = !0), a && this.renderCanvas(!0, !0)), this;
  },
  /**
   * Get the cropped area position and size data (base on the original image)
   * @param {boolean} [rounded=false] - Indicate if round the data values or not.
   * @returns {Object} The result cropped data.
   */
  getData: function() {
    var e = arguments.length > 0 && arguments[0] !== void 0 ? arguments[0] : !1, s = this.options, o = this.imageData, a = this.canvasData, i = this.cropBoxData, d;
    if (this.ready && this.cropped) {
      d = {
        x: i.left - a.left,
        y: i.top - a.top,
        width: i.width,
        height: i.height
      };
      var g = o.width / o.naturalWidth;
      if (re(d, function(p, b) {
        d[b] = p / g;
      }), e) {
        var l = Math.round(d.y + d.height), v = Math.round(d.x + d.width);
        d.x = Math.round(d.x), d.y = Math.round(d.y), d.width = v - d.x, d.height = l - d.y;
      }
    } else
      d = {
        x: 0,
        y: 0,
        width: 0,
        height: 0
      };
    return s.rotatable && (d.rotate = o.rotate || 0), s.scalable && (d.scaleX = o.scaleX || 1, d.scaleY = o.scaleY || 1), d;
  },
  /**
   * Set the cropped area position and size with new data
   * @param {Object} data - The new data.
   * @returns {Cropper} this
   */
  setData: function(e) {
    var s = this.options, o = this.imageData, a = this.canvasData, i = {};
    if (this.ready && !this.disabled && Qe(e)) {
      var d = !1;
      s.rotatable && K(e.rotate) && e.rotate !== o.rotate && (o.rotate = e.rotate, d = !0), s.scalable && (K(e.scaleX) && e.scaleX !== o.scaleX && (o.scaleX = e.scaleX, d = !0), K(e.scaleY) && e.scaleY !== o.scaleY && (o.scaleY = e.scaleY, d = !0)), d && this.renderCanvas(!0, !0);
      var g = o.width / o.naturalWidth;
      K(e.x) && (i.left = e.x * g + a.left), K(e.y) && (i.top = e.y * g + a.top), K(e.width) && (i.width = e.width * g), K(e.height) && (i.height = e.height * g), this.setCropBoxData(i);
    }
    return this;
  },
  /**
   * Get the container size data.
   * @returns {Object} The result container data.
   */
  getContainerData: function() {
    return this.ready ? Q({}, this.containerData) : {};
  },
  /**
   * Get the image position and size data.
   * @returns {Object} The result image data.
   */
  getImageData: function() {
    return this.sized ? Q({}, this.imageData) : {};
  },
  /**
   * Get the canvas position and size data.
   * @returns {Object} The result canvas data.
   */
  getCanvasData: function() {
    var e = this.canvasData, s = {};
    return this.ready && re(["left", "top", "width", "height", "naturalWidth", "naturalHeight"], function(o) {
      s[o] = e[o];
    }), s;
  },
  /**
   * Set the canvas position and size with new data.
   * @param {Object} data - The new canvas data.
   * @returns {Cropper} this
   */
  setCanvasData: function(e) {
    var s = this.canvasData, o = s.aspectRatio;
    return this.ready && !this.disabled && Qe(e) && (K(e.left) && (s.left = e.left), K(e.top) && (s.top = e.top), K(e.width) ? (s.width = e.width, s.height = e.width / o) : K(e.height) && (s.height = e.height, s.width = e.height * o), this.renderCanvas(!0)), this;
  },
  /**
   * Get the crop box position and size data.
   * @returns {Object} The result crop box data.
   */
  getCropBoxData: function() {
    var e = this.cropBoxData, s;
    return this.ready && this.cropped && (s = {
      left: e.left,
      top: e.top,
      width: e.width,
      height: e.height
    }), s || {};
  },
  /**
   * Set the crop box position and size with new data.
   * @param {Object} data - The new crop box data.
   * @returns {Cropper} this
   */
  setCropBoxData: function(e) {
    var s = this.cropBoxData, o = this.options.aspectRatio, a, i;
    return this.ready && this.cropped && !this.disabled && Qe(e) && (K(e.left) && (s.left = e.left), K(e.top) && (s.top = e.top), K(e.width) && e.width !== s.width && (a = !0, s.width = e.width), K(e.height) && e.height !== s.height && (i = !0, s.height = e.height), o && (a ? s.height = s.width / o : i && (s.width = s.height * o)), this.renderCropBox()), this;
  },
  /**
   * Get a canvas drawn the cropped image.
   * @param {Object} [options={}] - The config options.
   * @returns {HTMLCanvasElement} - The result canvas.
   */
  getCroppedCanvas: function() {
    var e = arguments.length > 0 && arguments[0] !== void 0 ? arguments[0] : {};
    if (!this.ready || !window.HTMLCanvasElement)
      return null;
    var s = this.canvasData, o = ku(this.image, this.imageData, s, e);
    if (!this.cropped)
      return o;
    var a = this.getData(e.rounded), i = a.x, d = a.y, g = a.width, l = a.height, v = o.width / Math.floor(s.naturalWidth);
    v !== 1 && (i *= v, d *= v, g *= v, l *= v);
    var p = g / l, b = Be({
      aspectRatio: p,
      width: e.maxWidth || 1 / 0,
      height: e.maxHeight || 1 / 0
    }), S = Be({
      aspectRatio: p,
      width: e.minWidth || 0,
      height: e.minHeight || 0
    }, "cover"), T = Be({
      aspectRatio: p,
      width: e.width || (v !== 1 ? o.width : g),
      height: e.height || (v !== 1 ? o.height : l)
    }), k = T.width, I = T.height;
    k = Math.min(b.width, Math.max(S.width, k)), I = Math.min(b.height, Math.max(S.height, I));
    var $ = document.createElement("canvas"), H = $.getContext("2d");
    $.width = tt(k), $.height = tt(I), H.fillStyle = e.fillColor || "transparent", H.fillRect(0, 0, k, I);
    var V = e.imageSmoothingEnabled, j = V === void 0 ? !0 : V, z = e.imageSmoothingQuality;
    H.imageSmoothingEnabled = j, z && (H.imageSmoothingQuality = z);
    var X = o.width, D = o.height, N = i, G = d, oe, te, ue, be, pe, ge;
    N <= -g || N > X ? (N = 0, oe = 0, ue = 0, pe = 0) : N <= 0 ? (ue = -N, N = 0, oe = Math.min(X, g + N), pe = oe) : N <= X && (ue = 0, oe = Math.min(g, X - N), pe = oe), oe <= 0 || G <= -l || G > D ? (G = 0, te = 0, be = 0, ge = 0) : G <= 0 ? (be = -G, G = 0, te = Math.min(D, l + G), ge = te) : G <= D && (be = 0, te = Math.min(l, D - G), ge = te);
    var A = [N, G, oe, te];
    if (pe > 0 && ge > 0) {
      var R = k / g;
      A.push(ue * R, be * R, pe * R, ge * R);
    }
    return H.drawImage.apply(H, [o].concat(zs(A.map(function(O) {
      return Math.floor(tt(O));
    })))), $;
  },
  /**
   * Change the aspect ratio of the crop box.
   * @param {number} aspectRatio - The new aspect ratio.
   * @returns {Cropper} this
   */
  setAspectRatio: function(e) {
    var s = this.options;
    return !this.disabled && !Ft(e) && (s.aspectRatio = Math.max(0, e) || NaN, this.ready && (this.initCropBox(), this.cropped && this.renderCropBox())), this;
  },
  /**
   * Change the drag mode.
   * @param {string} mode - The new drag mode.
   * @returns {Cropper} this
   */
  setDragMode: function(e) {
    var s = this.options, o = this.dragBox, a = this.face;
    if (this.ready && !this.disabled) {
      var i = e === Cr, d = s.movable && e === Ws;
      e = i || d ? e : Xs, s.dragMode = e, St(o, yt, e), et(o, or, i), et(o, nr, d), s.cropBoxMovable || (St(a, yt, e), et(a, or, i), et(a, nr, d));
    }
    return this;
  }
}, ju = Ie.Cropper, to = /* @__PURE__ */ function() {
  function r(e) {
    var s = arguments.length > 1 && arguments[1] !== void 0 ? arguments[1] : {};
    if (Fc(this, r), !e || !uu.test(e.tagName))
      throw new Error("The first argument is required and must be an <img> or <canvas> element.");
    this.element = e, this.options = Q({}, rs, Qe(s) && s), this.cropped = !1, this.disabled = !1, this.pointers = {}, this.ready = !1, this.reloading = !1, this.replaced = !1, this.sized = !1, this.sizing = !1, this.init();
  }
  return qc(r, [{
    key: "init",
    value: function() {
      var s = this.element, o = s.tagName.toLowerCase(), a;
      if (!s[J]) {
        if (s[J] = this, o === "img") {
          if (this.isImg = !0, a = s.getAttribute("src") || "", this.originalUrl = a, !a)
            return;
          a = s.src;
        } else
          o === "canvas" && window.HTMLCanvasElement && (a = s.toDataURL());
        this.load(a);
      }
    }
  }, {
    key: "load",
    value: function(s) {
      var o = this;
      if (s) {
        this.url = s, this.imageData = {};
        var a = this.element, i = this.options;
        if (!i.rotatable && !i.scalable && (i.checkOrientation = !1), !i.checkOrientation || !window.ArrayBuffer) {
          this.clone();
          return;
        }
        if (lu.test(s)) {
          cu.test(s) ? this.read(Mu(s)) : this.clone();
          return;
        }
        var d = new XMLHttpRequest(), g = this.clone.bind(this);
        this.reloading = !0, this.xhr = d, d.onabort = g, d.onerror = g, d.ontimeout = g, d.onprogress = function() {
          d.getResponseHeader("content-type") !== ts && d.abort();
        }, d.onload = function() {
          o.read(d.response);
        }, d.onloadend = function() {
          o.reloading = !1, o.xhr = null;
        }, i.checkCrossOrigin && os(s) && a.crossOrigin && (s = ns(s)), d.open("GET", s, !0), d.responseType = "arraybuffer", d.withCredentials = a.crossOrigin === "use-credentials", d.send();
      }
    }
  }, {
    key: "read",
    value: function(s) {
      var o = this.options, a = this.imageData, i = $u(s), d = 0, g = 1, l = 1;
      if (i > 1) {
        this.url = Eu(s, ts);
        var v = Tu(i);
        d = v.rotate, g = v.scaleX, l = v.scaleY;
      }
      o.rotatable && (a.rotate = d), o.scalable && (a.scaleX = g, a.scaleY = l), this.clone();
    }
  }, {
    key: "clone",
    value: function() {
      var s = this.element, o = this.url, a = s.crossOrigin, i = o;
      this.options.checkCrossOrigin && os(o) && (a || (a = "anonymous"), i = ns(o)), this.crossOrigin = a, this.crossOriginUrl = i;
      var d = document.createElement("img");
      a && (d.crossOrigin = a), d.src = i || o, d.alt = s.alt || "The image to crop", this.image = d, d.onload = this.start.bind(this), d.onerror = this.stop.bind(this), ae(d, Xr), s.parentNode.insertBefore(d, s.nextSibling);
    }
  }, {
    key: "start",
    value: function() {
      var s = this, o = this.image;
      o.onload = null, o.onerror = null, this.sizing = !0;
      var a = Ie.navigator && /(?:iPad|iPhone|iPod).*?AppleWebKit/i.test(Ie.navigator.userAgent), i = function(v, p) {
        Q(s.imageData, {
          naturalWidth: v,
          naturalHeight: p,
          aspectRatio: v / p
        }), s.initialImageData = Q({}, s.imageData), s.sizing = !1, s.sized = !0, s.build();
      };
      if (o.naturalWidth && !a) {
        i(o.naturalWidth, o.naturalHeight);
        return;
      }
      var d = document.createElement("img"), g = document.body || document.documentElement;
      this.sizingImage = d, d.onload = function() {
        i(d.width, d.height), a || g.removeChild(d);
      }, d.src = o.src, a || (d.style.cssText = "left:0;max-height:none!important;max-width:none!important;min-height:0!important;min-width:0!important;opacity:0;position:absolute;top:0;z-index:-1;", g.appendChild(d));
    }
  }, {
    key: "stop",
    value: function() {
      var s = this.image;
      s.onload = null, s.onerror = null, s.parentNode.removeChild(s), this.image = null;
    }
  }, {
    key: "build",
    value: function() {
      if (!(!this.sized || this.ready)) {
        var s = this.element, o = this.options, a = this.image, i = s.parentNode, d = document.createElement("div");
        d.innerHTML = du;
        var g = d.querySelector(".".concat(J, "-container")), l = g.querySelector(".".concat(J, "-canvas")), v = g.querySelector(".".concat(J, "-drag-box")), p = g.querySelector(".".concat(J, "-crop-box")), b = p.querySelector(".".concat(J, "-face"));
        this.container = i, this.cropper = g, this.canvas = l, this.dragBox = v, this.cropBox = p, this.viewBox = g.querySelector(".".concat(J, "-view-box")), this.face = b, l.appendChild(a), ae(s, he), i.insertBefore(g, s.nextSibling), Te(a, Xr), this.initPreview(), this.bind(), o.initialAspectRatio = Math.max(0, o.initialAspectRatio) || NaN, o.aspectRatio = Math.max(0, o.aspectRatio) || NaN, o.viewMode = Math.max(0, Math.min(3, Math.round(o.viewMode))) || 0, ae(p, he), o.guides || ae(p.getElementsByClassName("".concat(J, "-dashed")), he), o.center || ae(p.getElementsByClassName("".concat(J, "-center")), he), o.background && ae(g, "".concat(J, "-bg")), o.highlight || ae(b, su), o.cropBoxMovable && (ae(b, nr), St(b, yt, Dr)), o.cropBoxResizable || (ae(p.getElementsByClassName("".concat(J, "-line")), he), ae(p.getElementsByClassName("".concat(J, "-point")), he)), this.render(), this.ready = !0, this.setDragMode(o.dragMode), o.autoCrop && this.crop(), this.setData(o.data), de(o.ready) && Se(s, Jr, o.ready, {
          once: !0
        }), rt(s, Jr);
      }
    }
  }, {
    key: "unbuild",
    value: function() {
      if (this.ready) {
        this.ready = !1, this.unbind(), this.resetPreview();
        var s = this.cropper.parentNode;
        s && s.removeChild(this.cropper), Te(this.element, he);
      }
    }
  }, {
    key: "uncreate",
    value: function() {
      this.ready ? (this.unbuild(), this.ready = !1, this.cropped = !1) : this.sizing ? (this.sizingImage.onload = null, this.sizing = !1, this.sized = !1) : this.reloading ? (this.xhr.onabort = null, this.xhr.abort()) : this.image && this.stop();
    }
    /**
     * Get the no conflict cropper class.
     * @returns {Cropper} The cropper class.
     */
  }], [{
    key: "noConflict",
    value: function() {
      return window.Cropper = ju, r;
    }
    /**
     * Change the default options.
     * @param {Object} options - The new default options.
     */
  }, {
    key: "setDefaults",
    value: function(s) {
      Q(rs, Qe(s) && s);
    }
  }]), r;
}();
Q(to.prototype, Iu, Au, Lu, Ou, Pu, Nu);
const Ru = { class: "flex" }, Vu = ["aria-label"], Bu = { class: "ml-auto mb-2" }, zu = { class: "w-full flex justify-center" }, Hu = ["src"], Uu = {
  __name: "Image",
  props: {
    selection: Object
  },
  emits: ["load"],
  setup(r, { emit: e }) {
    const s = r, { t: o } = P("i18n"), { apiUrl: a } = Ae(), i = L(null), d = L(null), g = L(!1), l = L(""), v = L(!1), p = () => {
      g.value = !g.value, g.value ? d.value = new to(i.value, {
        crop(T) {
        }
      }) : d.value.destroy();
    }, b = P("postData"), S = () => {
      d.value.getCroppedCanvas({
        width: 795,
        height: 341
      }).toBlob(
        (T) => {
          l.value = "", v.value = !1, Pt(a.value, {
            method: "POST",
            params: Object.assign(b, {
              q: "upload",
              adapter: s.selection.adapter,
              path: s.selection.item.path,
              file: T
            }),
            name: s.selection.item.basename,
            json: !1
          }).then((k) => {
            l.value = o("Updated."), i.value.src = er(s.selection.adapter, s.selection.item.path), p(), e("load");
          }).catch((k) => {
            l.value = o(k.message), v.value = !0;
          });
        }
      );
    };
    return Me(() => {
      e("load");
    }), (T, k) => (w(), C(le, null, [
      f("div", Ru, [
        f("h3", {
          class: "mb-2 text-lg leading-6 font-medium text-gray-900 dark:text-gray-400",
          id: "modal-title",
          "aria-label": r.selection.item.path,
          "data-microtip-position": "bottom-right",
          role: "tooltip"
        }, E(r.selection.item.basename), 9, Vu),
        f("div", Bu, [
          g.value ? (w(), C("button", {
            key: 0,
            onClick: S,
            class: "ml-1 px-2 py-1 rounded border border-transparent shadow-sm bg-blue-700/75 hover:bg-blue-700 dark:bg-gray-700 dark:hover:bg-gray-700/50 text-base font-medium text-white sm:ml-3 sm:w-auto sm:text-sm"
          }, E(x(o)("Crop")), 1)) : Z("", !0),
          f("button", {
            class: "ml-1 px-2 py-1 text-blue-500",
            onClick: k[0] || (k[0] = (I) => p())
          }, E(g.value ? x(o)("Cancel") : x(o)("Edit")), 1)
        ])
      ]),
      f("div", zu, [
        f("img", {
          ref_key: "image",
          ref: i,
          class: "max-w-[50vh] max-h-[50vh]",
          src: x(er)(s.selection.adapter, s.selection.item.path),
          alt: ""
        }, null, 8, Hu)
      ]),
      l.value.length ? (w(), q(Oe, {
        key: 0,
        onHidden: k[1] || (k[1] = (I) => l.value = ""),
        error: v.value
      }, {
        default: F(() => [
          se(E(l.value), 1)
        ]),
        _: 1
      }, 8, ["error"])) : Z("", !0)
    ], 64));
  }
}, Ku = { class: "flex" }, Yu = ["aria-label"], Wu = /* @__PURE__ */ f("div", null, null, -1), Xu = {
  __name: "Default",
  props: {
    selection: Object
  },
  emits: ["load"],
  setup(r, { emit: e }) {
    return Me(() => {
      e("load");
    }), (s, o) => (w(), C(le, null, [
      f("div", Ku, [
        f("h3", {
          class: "mb-2 text-lg leading-6 font-medium text-gray-900 dark:text-gray-400",
          id: "modal-title",
          "aria-label": r.selection.item.path,
          "data-microtip-position": "bottom-right",
          role: "tooltip"
        }, E(r.selection.item.basename), 9, Yu)
      ]),
      Wu
    ], 64));
  }
}, Zu = ["aria-label"], Fu = {
  class: "w-full",
  preload: "",
  controls: ""
}, qu = ["src"], Gu = {
  __name: "Video",
  props: {
    selection: Object
  },
  emits: ["load"],
  setup(r, { emit: e }) {
    const s = r, { apiUrl: o } = Ae(), a = () => o.value + "?" + Fe({ q: "preview", adapter: s.selection.adapter, path: s.selection.item.path });
    return Me(() => {
      e("load");
    }), (i, d) => (w(), C(le, null, [
      f("h3", {
        class: "mb-2 text-lg leading-6 font-medium text-gray-900 dark:text-gray-400",
        id: "modal-title",
        "aria-label": r.selection.item.path,
        "data-microtip-position": "bottom-right",
        role: "tooltip"
      }, E(r.selection.item.basename), 9, Zu),
      f("div", null, [
        f("video", Fu, [
          f("source", {
            src: a(),
            type: "video/mp4"
          }, null, 8, qu),
          se(" Your browser does not support the video tag. ")
        ])
      ])
    ], 64));
  }
}, Ju = ["aria-label"], Qu = {
  class: "w-full",
  controls: ""
}, ed = ["src"], td = {
  __name: "Audio",
  props: {
    selection: Object
  },
  emits: ["load"],
  setup(r, { emit: e }) {
    const s = r, { apiUrl: o } = Ae(), a = () => o.value + "?" + Fe({ q: "preview", adapter: s.selection.adapter, path: s.selection.item.path });
    return Me(() => {
      e("load");
    }), (i, d) => (w(), C(le, null, [
      f("h3", {
        class: "mb-2 text-lg leading-6 font-medium text-gray-900 dark:text-gray-400",
        id: "modal-title",
        "aria-label": r.selection.item.path,
        "data-microtip-position": "bottom-right",
        role: "tooltip"
      }, E(r.selection.item.basename), 9, Ju),
      f("div", null, [
        f("audio", Qu, [
          f("source", {
            src: a(),
            type: "audio/mpeg"
          }, null, 8, ed),
          se(" Your browser does not support the audio element. ")
        ])
      ])
    ], 64));
  }
}, rd = ["aria-label"], sd = ["data"], od = ["src"], nd = {
  __name: "Pdf",
  props: {
    selection: Object
  },
  emits: ["load"],
  setup(r, { emit: e }) {
    const s = r, { apiUrl: o } = Ae(), a = () => o.value + "?" + Fe({ q: "preview", adapter: s.selection.adapter, path: s.selection.item.path });
    return Me(() => {
      e("load");
    }), (i, d) => (w(), C(le, null, [
      f("h3", {
        class: "mb-2 text-lg leading-6 font-medium text-gray-900 dark:text-gray-400",
        id: "modal-title",
        "aria-label": r.selection.item.path,
        "data-microtip-position": "bottom-right",
        role: "tooltip"
      }, E(r.selection.item.basename), 9, rd),
      f("div", null, [
        f("object", {
          class: "h-[60vh]",
          data: a(),
          type: "application/pdf",
          width: "100%",
          height: "100%"
        }, [
          f("iframe", {
            class: "border-0",
            src: a(),
            width: "100%",
            height: "100%"
          }, `
          <p>
            Your browser does not support PDFs.
            <a href="https://example.com/test.pdf">Download the PDF</a>
            .
          </p>
        `, 8, od)
        ], 8, sd)
      ])
    ], 64));
  }
}, id = { class: "sm:flex sm:items-start" }, ad = { class: "mt-3 text-center sm:mt-0 sm:text-left w-full" }, ld = { class: "text-gray-700 dark:text-gray-200 text-sm" }, cd = {
  key: 0,
  class: "flex leading-5"
}, ud = /* @__PURE__ */ f("svg", {
  class: "animate-spin -ml-1 mr-3 h-5 w-5 text-white",
  xmlns: "http://www.w3.org/2000/svg",
  fill: "none",
  viewBox: "0 0 24 24"
}, [
  /* @__PURE__ */ f("circle", {
    class: "opacity-25 stroke-blue-900 dark:stroke-blue-100",
    cx: "12",
    cy: "12",
    r: "10",
    stroke: "currentColor",
    "stroke-width": "4"
  }),
  /* @__PURE__ */ f("path", {
    class: "opacity-75",
    fill: "currentColor",
    d: "M4 12a8 8 0 018-8V0C5.373 0 0 5.373 0 12h4zm2 5.291A7.962 7.962 0 014 12H0c0 3.042 1.135 5.824 3 7.938l3-2.647z"
  })
], -1), dd = { class: "py-2 flex font-normal break-all dark:text-gray-200 rounded text-xs" }, hd = { class: "font-bold pl-2" }, fd = { class: "font-bold pl-2" }, pd = {
  name: "VFModalPreview"
}, gd = /* @__PURE__ */ Object.assign(pd, {
  props: {
    selection: Object
  },
  setup(r) {
    const e = r, { apiUrl: s } = Ae(), o = P("emitter"), { t: a } = P("i18n"), i = L(!1), d = (v) => i.value = v, g = (v) => (e.selection.item.mime_type ?? "").startsWith(v), l = () => {
      const v = s.value + "?" + Fe({ q: "download", adapter: e.selection.adapter, path: e.selection.item.path });
      o.emit("vf-download", v);
    };
    return (v, p) => (w(), q(Le, null, {
      buttons: F(() => [
        f("button", {
          type: "button",
          onClick: p[6] || (p[6] = (b) => x(o).emit("vf-modal-close")),
          class: "mt-3 w-full inline-flex justify-center rounded-md border border-gray-300 shadow-sm px-4 py-2 bg-white text-base font-medium text-gray-700 hover:bg-gray-50 focus:outline-none focus:ring-2 focus:ring-offset-2 focus:ring-indigo-500 dark:focus:ring-gray-400 sm:mt-0 sm:ml-3 sm:w-auto sm:text-sm"
        }, E(x(a)("Close")), 1),
        f("button", {
          type: "button",
          onClick: p[7] || (p[7] = (b) => l()),
          class: "mt-3 w-full inline-flex justify-center rounded-md border border-gray-300 shadow-sm px-4 py-2 bg-white text-base font-medium text-gray-700 hover:bg-gray-50 focus:outline-none focus:ring-2 focus:ring-offset-2 focus:ring-indigo-500 dark:focus:ring-gray-400 sm:mt-0 sm:ml-3 sm:w-auto sm:text-sm"
        }, E(x(a)("Download")), 1)
      ]),
      default: F(() => [
        f("div", id, [
          f("div", ad, [
            f("div", null, [
              g("text") ? (w(), q(Zc, {
                key: 0,
                selection: r.selection,
                onLoad: p[0] || (p[0] = (b) => d(!0))
              }, null, 8, ["selection"])) : g("image") ? (w(), q(Uu, {
                key: 1,
                selection: r.selection,
                onLoad: p[1] || (p[1] = (b) => d(!0))
              }, null, 8, ["selection"])) : g("video") ? (w(), q(Gu, {
                key: 2,
                selection: r.selection,
                onLoad: p[2] || (p[2] = (b) => d(!0))
              }, null, 8, ["selection"])) : g("audio") ? (w(), q(td, {
                key: 3,
                selection: r.selection,
                onLoad: p[3] || (p[3] = (b) => d(!0))
              }, null, 8, ["selection"])) : g("application/pdf") ? (w(), q(nd, {
                key: 4,
                selection: r.selection,
                onLoad: p[4] || (p[4] = (b) => d(!0))
              }, null, 8, ["selection"])) : (w(), q(Xu, {
                key: 5,
                selection: r.selection,
                onLoad: p[5] || (p[5] = (b) => d(!0))
              }, null, 8, ["selection"]))
            ]),
            f("div", ld, [
              i.value == !1 ? (w(), C("div", cd, [
                ud,
                f("span", null, E(x(a)("Loading")), 1)
              ])) : Z("", !0)
            ])
          ])
        ]),
        f("div", dd, [
          f("div", null, [
            f("span", hd, E(x(a)("File Size")) + ": ", 1),
            se(E(x(us)(r.selection.item.file_size)), 1)
          ]),
          f("div", null, [
            f("span", fd, E(x(a)("Last Modified")) + ": ", 1),
            se(" " + E(x(ds)(r.selection.item.last_modified)), 1)
          ])
        ])
      ]),
      _: 1
    }));
  }
}), md = { class: "sm:flex sm:items-start" }, vd = /* @__PURE__ */ f("div", { class: "mx-auto flex-shrink-0 flex items-center justify-center h-12 w-12 rounded-full bg-blue-50 dark:bg-gray-500 sm:mx-0 sm:h-10 sm:w-10" }, [
  /* @__PURE__ */ f("svg", {
    xmlns: "http://www.w3.org/2000/svg",
    class: "h-6 w-6 stroke-blue-600 dark:stroke-blue-100",
    fill: "none",
    viewBox: "0 0 24 24",
    stroke: "none",
    "stroke-width": "1.5"
  }, [
    /* @__PURE__ */ f("path", {
      "stroke-linecap": "round",
      "stroke-linejoin": "round",
      d: "M11 5H6a2 2 0 00-2 2v11a2 2 0 002 2h11a2 2 0 002-2v-5m-1.414-9.414a2 2 0 112.828 2.828L11.828 15H9v-2.828l8.586-8.586z"
    })
  ])
], -1), bd = { class: "mt-3 text-center sm:mt-0 sm:ml-4 sm:text-left w-full" }, yd = {
  class: "text-lg leading-6 font-medium text-gray-900 dark:text-gray-400",
  id: "modal-title"
}, Sd = { class: "mt-2" }, wd = { class: "flex text-sm text-gray-800 dark:text-gray-400 py-2" }, _d = {
  key: 0,
  xmlns: "http://www.w3.org/2000/svg",
  class: "h-5 w-5 text-neutral-500 fill-sky-500 stroke-sky-500 dark:fill-slate-500 dark:stroke-slate-500",
  fill: "none",
  viewBox: "0 0 24 24",
  stroke: "currentColor",
  "stroke-width": "1"
}, xd = /* @__PURE__ */ f("path", {
  "stroke-linecap": "round",
  "stroke-linejoin": "round",
  d: "M3 7v10a2 2 0 002 2h14a2 2 0 002-2V9a2 2 0 00-2-2h-6l-2-2H5a2 2 0 00-2 2z"
}, null, -1), kd = [
  xd
], Dd = {
  key: 1,
  xmlns: "http://www.w3.org/2000/svg",
  class: "h-5 w-5 text-neutral-500",
  fill: "none",
  viewBox: "0 0 24 24",
  stroke: "currentColor",
  "stroke-width": "1"
}, Cd = /* @__PURE__ */ f("path", {
  "stroke-linecap": "round",
  "stroke-linejoin": "round",
  d: "M7 21h10a2 2 0 002-2V9.414a1 1 0 00-.293-.707l-5.414-5.414A1 1 0 0012.586 3H7a2 2 0 00-2 2v14a2 2 0 002 2z"
}, null, -1), Md = [
  Cd
], Ed = { class: "ml-1.5" }, $d = ["onKeyup"], Td = {
  name: "VFModalRename"
}, Id = /* @__PURE__ */ Object.assign(Td, {
  props: {
    selection: Object,
    current: Object
  },
  setup(r) {
    const e = r, s = P("emitter");
    P("storage");
    const o = P("adapter"), { t: a } = P("i18n"), i = L(e.selection.items[0]), d = L(e.selection.items[0].basename), g = L(""), l = () => {
      d.value != "" && s.emit("vf-fetch", {
        params: {
          q: "rename",
          adapter: o.value,
          path: e.current.dirname,
          item: i.value.path,
          name: d.value
        },
        onSuccess: () => {
          s.emit("vf-toast-push", { label: a("%s is renamed.", d.value) });
        },
        onError: (v) => {
          g.value = a(v.message);
        }
      });
    };
    return (v, p) => (w(), q(Le, null, {
      buttons: F(() => [
        f("button", {
          type: "button",
          onClick: l,
          class: "w-full inline-flex justify-center rounded-md border border-transparent shadow-sm px-4 py-2 bg-blue-600 dark:bg-gray-700 dark:hover:bg-gray-600/75 text-base font-medium text-white hover:bg-blue-700 focus:outline-none focus:ring-2 focus:ring-offset-2 focus:ring-red-500 sm:ml-3 sm:w-auto sm:text-sm"
        }, E(x(a)("Rename")), 1),
        f("button", {
          type: "button",
          onClick: p[2] || (p[2] = (b) => x(s).emit("vf-modal-close")),
          class: "mt-3 w-full inline-flex justify-center rounded-md border border-gray-300 shadow-sm px-4 py-2 bg-white text-base font-medium text-gray-700 hover:bg-gray-50 focus:outline-none focus:ring-2 focus:ring-offset-2 focus:ring-indigo-500 sm:mt-0 sm:ml-3 sm:w-auto sm:text-sm"
        }, E(x(a)("Cancel")), 1)
      ]),
      default: F(() => [
        f("div", md, [
          vd,
          f("div", bd, [
            f("h3", yd, E(x(a)("Rename")), 1),
            f("div", Sd, [
              f("p", wd, [
                i.value.type == "dir" ? (w(), C("svg", _d, kd)) : (w(), C("svg", Dd, Md)),
                f("span", Ed, E(i.value.basename), 1)
              ]),
              ve(f("input", {
                "onUpdate:modelValue": p[0] || (p[0] = (b) => d.value = b),
                onKeyup: ot(l, ["enter"]),
                class: "px-2 py-1 border rounded dark:bg-gray-700/25 dark:focus:ring-gray-600 dark:focus:border-gray-600 dark:text-gray-100 w-full",
                placeholder: "Name",
                type: "text"
              }, null, 40, $d), [
                [nt, d.value]
              ]),
              g.value.length ? (w(), q(Oe, {
                key: 0,
                onHidden: p[1] || (p[1] = (b) => g.value = ""),
                error: ""
              }, {
                default: F(() => [
                  se(E(g.value), 1)
                ]),
                _: 1
              })) : Z("", !0)
            ])
          ])
        ])
      ]),
      _: 1
    }));
  }
}), Ad = { class: "sm:flex sm:items-start" }, Ld = /* @__PURE__ */ f("div", { class: "mx-auto flex-shrink-0 flex items-center justify-center h-12 w-12 rounded-full bg-blue-50 dark:bg-gray-500 sm:mx-0 sm:h-10 sm:w-10" }, [
  /* @__PURE__ */ f("svg", {
    xmlns: "http://www.w3.org/2000/svg",
    class: "h-6 w-6 stroke-blue-600 dark:stroke-blue-100",
    fill: "none",
    viewBox: "0 0 24 24",
    stroke: "none",
    "stroke-width": "1.5"
  }, [
    /* @__PURE__ */ f("path", {
      "stroke-linecap": "round",
      "stroke-linejoin": "round",
      d: "M4 16v1a3 3 0 003 3h10a3 3 0 003-3v-1m-4-8l-4-4m0 0L8 8m4-4v12"
    })
  ])
], -1), Od = { class: "mt-3 text-center sm:mt-0 sm:ml-4 sm:text-left w-full" }, Pd = {
  class: "text-lg leading-6 font-medium text-gray-900 dark:text-gray-400",
  id: "modal-title"
}, Nd = { class: "mt-2" }, jd = { class: "text-gray-500 mb-1" }, Rd = ["id"], Vd = {
  key: 0,
  class: "py-2"
}, Bd = ["disabled", "onClick"], zd = {
  name: "VFModalUpload"
}, Hd = /* @__PURE__ */ Object.assign(zd, {
  props: {
    current: Object
  },
  setup(r) {
    const e = r, s = P("emitter"), { apiUrl: o } = Ae(), { t: a } = P("i18n"), i = P("maxFileSize"), d = L(null), g = L(null), l = L(null), v = L([]), p = L(""), b = L(!0), S = () => {
      p.value = "", d.value.start();
    }, T = P("postData");
    return Me(() => {
      d.value = new dt.Uploader({
        runtimes: "html5",
        browse_button: l.value,
        container: g.value,
        max_file_size: i,
        multiple_queues: !0,
        file_data_name: "file",
        url: o.value + "?" + Fe(Object.assign(T, { q: "upload", adapter: e.current.adapter, path: e.current.dirname })),
        // filters : [
        // 	{title : "Image files", extensions : "jpg,gif,png,jpeg"},
        // 	{title : "Zip files", extensions : "zip"}
        // ],
        headers: {
          ...Ot && { "X-CSRF-Token": Ot }
        },
        init: {
          PostInit: function() {
          },
          FilesAdded: function(k, I) {
            b.value = !1, dt.each(I, function($) {
              v.value.push({
                id: $.id,
                name: $.name,
                size: dt.formatSize($.size),
                percent: ""
              });
            });
          },
          UploadProgress: function(k, I) {
            v.value[v.value.findIndex(($) => $.id == I.id)].percent = I.percent + "%";
          },
          UploadComplete: function() {
            b.value = !0, s.emit("vf-fetch", { params: { q: "index", adapter: e.current.adapter, path: e.current.dirname } });
          },
          Error: function(k, I) {
            d.value.stop(), I.code == dt.HTTP_ERROR ? p.value = a(JSON.parse(I.response).message) : I.code == dt.FILE_SIZE_ERROR ? p.value = a("The selected file exceeds the maximum file size. You cannot upload files greater than %s", [i]) : p.value = a(I.message);
          }
        }
      }), d.value.init();
    }), (k, I) => (w(), q(Le, null, {
      buttons: F(() => [
        f("button", {
          disabled: b.value,
          onClick: We(S, ["prevent"]),
          type: "button",
          class: ce([b.value ? "bg-blue-200 hover:bg-blue-200 dark:bg-gray-700/50 dark:hover:bg-gray-700/50 dark:text-gray-500" : "bg-blue-600 hover:bg-blue-700 dark:bg-gray-700 dark:hover:bg-gray-500", "w-full inline-flex justify-center rounded-md border border-transparent shadow-sm px-4 py-2 text-base font-medium text-white focus:outline-none focus:ring-2 focus:ring-offset-2 focus:ring-red-500 sm:ml-3 sm:w-auto sm:text-sm"])
        }, E(x(a)("Upload")), 11, Bd),
        f("button", {
          type: "button",
          onClick: I[1] || (I[1] = ($) => x(s).emit("vf-modal-close")),
          class: "mt-3 w-full inline-flex justify-center rounded-md border border-gray-300 shadow-sm px-4 py-2 bg-white text-base font-medium text-gray-700 hover:bg-gray-50 focus:outline-none focus:ring-2 focus:ring-offset-2 focus:ring-indigo-500 sm:mt-0 sm:ml-3 sm:w-auto sm:text-sm"
        }, E(x(a)("Cancel")), 1)
      ]),
      default: F(() => [
        f("div", Ad, [
          Ld,
          f("div", Od, [
            f("h3", Pd, E(x(a)("Upload files")), 1),
            f("div", Nd, [
              f("div", jd, [
                (w(!0), C(le, null, we(v.value, ($) => (w(), C("div", null, [
                  f("div", {
                    id: $.id
                  }, [
                    se(E($.name) + " ( " + E($.size) + ") ", 1),
                    f("b", null, E($.percent), 1)
                  ], 8, Rd)
                ]))), 256)),
                v.value.length ? Z("", !0) : (w(), C("div", Vd, E(x(a)("No files selected!")), 1))
              ]),
              f("div", {
                class: "text-gray-500",
                ref_key: "container",
                ref: g
              }, [
                f("button", {
                  ref_key: "pickFiles",
                  ref: l,
                  type: "button",
                  class: "mt-3 w-full inline-flex justify-center rounded-md border border-gray-300 shadow-sm px-4 py-2 bg-white text-base font-medium text-gray-700 hover:bg-gray-50 focus:outline-none focus:ring-2 focus:ring-offset-2 focus:ring-indigo-500 sm:mt-0 sm:ml-3 sm:w-auto sm:text-sm"
                }, E(x(a)("Select Files")), 513)
              ], 512),
              p.value.length ? (w(), q(Oe, {
                key: 0,
                onHidden: I[0] || (I[0] = ($) => p.value = ""),
                error: ""
              }, {
                default: F(() => [
                  se(E(p.value), 1)
                ]),
                _: 1
              })) : Z("", !0)
            ])
          ])
        ])
      ]),
      _: 1
    }));
  }
}), Ud = { class: "sm:flex sm:items-start" }, Kd = /* @__PURE__ */ f("div", { class: "mx-auto flex-shrink-0 flex items-center justify-center h-12 w-12 rounded-full bg-blue-50 dark:bg-gray-500 sm:mx-0 sm:h-10 sm:w-10" }, [
  /* @__PURE__ */ f("svg", {
    xmlns: "http://www.w3.org/2000/svg",
    class: "h-6 w-6 stroke-blue-600 dark:stroke-blue-100",
    fill: "none",
    viewBox: "0 0 24 24",
    stroke: "none",
    "stroke-width": "1.5"
  }, [
    /* @__PURE__ */ f("path", {
      "stroke-linecap": "round",
      "stroke-linejoin": "round",
      d: "M20.25 7.5l-.625 10.632a2.25 2.25 0 01-2.247 2.118H6.622a2.25 2.25 0 01-2.247-2.118L3.75 7.5M10 11.25h4M3.375 7.5h17.25c.621 0 1.125-.504 1.125-1.125v-1.5c0-.621-.504-1.125-1.125-1.125H3.375c-.621 0-1.125.504-1.125 1.125v1.5c0 .621.504 1.125 1.125 1.125z"
    })
  ])
], -1), Yd = { class: "mt-3 text-center sm:mt-0 sm:ml-4 sm:text-left w-full" }, Wd = {
  class: "text-lg leading-6 font-medium text-gray-900 dark:text-gray-400",
  id: "modal-title"
}, Xd = { class: "mt-2" }, Zd = { class: "flex text-sm text-gray-800 dark:text-gray-400" }, Fd = {
  key: 0,
  xmlns: "http://www.w3.org/2000/svg",
  class: "h-5 w-5 text-neutral-500 fill-sky-500 stroke-sky-500 dark:fill-slate-500 dark:stroke-slate-500",
  fill: "none",
  viewBox: "0 0 24 24",
  stroke: "currentColor",
  "stroke-width": "1"
}, qd = /* @__PURE__ */ f("path", {
  "stroke-linecap": "round",
  "stroke-linejoin": "round",
  d: "M3 7v10a2 2 0 002 2h14a2 2 0 002-2V9a2 2 0 00-2-2h-6l-2-2H5a2 2 0 00-2 2z"
}, null, -1), Gd = [
  qd
], Jd = {
  key: 1,
  xmlns: "http://www.w3.org/2000/svg",
  class: "h-5 w-5 text-neutral-500",
  fill: "none",
  viewBox: "0 0 24 24",
  stroke: "currentColor",
  "stroke-width": "1"
}, Qd = /* @__PURE__ */ f("path", {
  "stroke-linecap": "round",
  "stroke-linejoin": "round",
  d: "M7 21h10a2 2 0 002-2V9.414a1 1 0 00-.293-.707l-5.414-5.414A1 1 0 0012.586 3H7a2 2 0 00-2 2v14a2 2 0 002 2z"
}, null, -1), eh = [
  Qd
], th = { class: "ml-1.5" }, rh = ["onKeyup", "placeholder"], sh = {
  name: "VFModalArchive"
}, oh = /* @__PURE__ */ Object.assign(sh, {
  props: {
    selection: Object,
    current: Object
  },
  setup(r) {
    const e = r, s = P("emitter");
    P("storage");
    const o = P("adapter"), { t: a } = P("i18n"), i = L(""), d = L(""), g = L(e.selection.items), l = () => {
      g.value.length && s.emit("vf-fetch", {
        params: {
          q: "archive",
          adapter: o.value,
          path: e.current.dirname,
          items: JSON.stringify(g.value.map(({ path: v, type: p }) => ({ path: v, type: p }))),
          name: i.value
        },
        onSuccess: () => {
          s.emit("vf-toast-push", { label: a("The file(s) archived.") });
        },
        onError: (v) => {
          d.value = a(v.message);
        }
      });
    };
    return (v, p) => (w(), q(Le, null, {
      buttons: F(() => [
        f("button", {
          type: "button",
          onClick: l,
          class: "w-full inline-flex justify-center rounded-md border border-transparent shadow-sm px-4 py-2 bg-blue-600 dark:bg-gray-700 dark:hover:bg-gray-600/75 text-base font-medium text-white hover:bg-blue-700 focus:outline-none focus:ring-2 focus:ring-offset-2 focus:ring-red-500 sm:ml-3 sm:w-auto sm:text-sm"
        }, E(x(a)("Archive")), 1),
        f("button", {
          type: "button",
          onClick: p[2] || (p[2] = (b) => x(s).emit("vf-modal-close")),
          class: "mt-3 w-full inline-flex justify-center rounded-md border border-gray-300 shadow-sm px-4 py-2 bg-white text-base font-medium text-gray-700 hover:bg-gray-50 focus:outline-none focus:ring-2 focus:ring-offset-2 focus:ring-indigo-500 sm:mt-0 sm:ml-3 sm:w-auto sm:text-sm"
        }, E(x(a)("Cancel")), 1)
      ]),
      default: F(() => [
        f("div", Ud, [
          Kd,
          f("div", Yd, [
            f("h3", Wd, E(x(a)("Archive the files")), 1),
            f("div", Xd, [
              (w(!0), C(le, null, we(g.value, (b) => (w(), C("p", Zd, [
                b.type == "dir" ? (w(), C("svg", Fd, Gd)) : (w(), C("svg", Jd, eh)),
                f("span", th, E(b.basename), 1)
              ]))), 256)),
              ve(f("input", {
                "onUpdate:modelValue": p[0] || (p[0] = (b) => i.value = b),
                onKeyup: ot(l, ["enter"]),
                class: "my-1 px-2 py-1 border rounded dark:bg-gray-700/25 dark:focus:ring-gray-600 dark:focus:border-gray-600 dark:text-gray-100 w-full",
                placeholder: x(a)("Archive name. (.zip file will be created)"),
                type: "text"
              }, null, 40, rh), [
                [nt, i.value]
              ]),
              d.value.length ? (w(), q(Oe, {
                key: 0,
                onHidden: p[1] || (p[1] = (b) => d.value = ""),
                error: ""
              }, {
                default: F(() => [
                  se(E(d.value), 1)
                ]),
                _: 1
              })) : Z("", !0)
            ])
          ])
        ])
      ]),
      _: 1
    }));
  }
}), nh = { class: "sm:flex sm:items-start" }, ih = /* @__PURE__ */ f("div", { class: "mx-auto flex-shrink-0 flex items-center justify-center h-12 w-12 rounded-full bg-blue-50 dark:bg-gray-500 sm:mx-0 sm:h-10 sm:w-10" }, [
  /* @__PURE__ */ f("svg", {
    xmlns: "http://www.w3.org/2000/svg",
    class: "h-6 w-6 stroke-blue-600 dark:stroke-blue-100",
    fill: "none",
    viewBox: "0 0 24 24",
    stroke: "none",
    "stroke-width": "1.5"
  }, [
    /* @__PURE__ */ f("path", {
      "stroke-linecap": "round",
      "stroke-linejoin": "round",
      d: "M20.25 7.5l-.625 10.632a2.25 2.25 0 01-2.247 2.118H6.622a2.25 2.25 0 01-2.247-2.118L3.75 7.5m6 4.125l2.25 2.25m0 0l2.25 2.25M12 13.875l2.25-2.25M12 13.875l-2.25 2.25M3.375 7.5h17.25c.621 0 1.125-.504 1.125-1.125v-1.5c0-.621-.504-1.125-1.125-1.125H3.375c-.621 0-1.125.504-1.125 1.125v1.5c0 .621.504 1.125 1.125 1.125z"
    })
  ])
], -1), ah = { class: "mt-3 text-center sm:mt-0 sm:ml-4 sm:text-left w-full" }, lh = {
  class: "text-lg leading-6 font-medium text-gray-900 dark:text-gray-400",
  id: "modal-title"
}, ch = { class: "mt-2" }, uh = { class: "flex text-sm text-gray-800 dark:text-gray-400" }, dh = {
  key: 0,
  xmlns: "http://www.w3.org/2000/svg",
  class: "h-5 w-5 text-neutral-500 fill-sky-500 stroke-sky-500 dark:fill-slate-500 dark:stroke-slate-500",
  fill: "none",
  viewBox: "0 0 24 24",
  stroke: "currentColor",
  "stroke-width": "1"
}, hh = /* @__PURE__ */ f("path", {
  "stroke-linecap": "round",
  "stroke-linejoin": "round",
  d: "M3 7v10a2 2 0 002 2h14a2 2 0 002-2V9a2 2 0 00-2-2h-6l-2-2H5a2 2 0 00-2 2z"
}, null, -1), fh = [
  hh
], ph = {
  key: 1,
  xmlns: "http://www.w3.org/2000/svg",
  class: "h-5 w-5 text-neutral-500",
  fill: "none",
  viewBox: "0 0 24 24",
  stroke: "currentColor",
  "stroke-width": "1"
}, gh = /* @__PURE__ */ f("path", {
  "stroke-linecap": "round",
  "stroke-linejoin": "round",
  d: "M7 21h10a2 2 0 002-2V9.414a1 1 0 00-.293-.707l-5.414-5.414A1 1 0 0012.586 3H7a2 2 0 00-2 2v14a2 2 0 002 2z"
}, null, -1), mh = [
  gh
], vh = { class: "ml-1.5" }, bh = { class: "my-1 text-sm text-gray-500" }, yh = {
  name: "VFModalUnarchive"
}, Sh = /* @__PURE__ */ Object.assign(yh, {
  props: {
    selection: Object,
    current: Object
  },
  setup(r) {
    const e = r, s = P("emitter");
    P("storage");
    const o = P("adapter"), { t: a } = P("i18n");
    L("");
    const i = L(e.selection.items[0]), d = L(""), g = L([]), l = () => {
      s.emit("vf-fetch", {
        params: {
          q: "unarchive",
          adapter: o.value,
          path: e.current.dirname,
          item: i.value.path
        },
        onSuccess: () => {
          s.emit("vf-toast-push", { label: a("The file unarchived.") });
        },
        onError: (v) => {
          d.value = a(v.message);
        }
      });
    };
    return (v, p) => (w(), q(Le, null, {
      buttons: F(() => [
        f("button", {
          type: "button",
          onClick: l,
          class: "w-full inline-flex justify-center rounded-md border border-transparent shadow-sm px-4 py-2 bg-blue-600 dark:bg-gray-700 dark:hover:bg-gray-600/75 text-base font-medium text-white hover:bg-blue-700 focus:outline-none focus:ring-2 focus:ring-offset-2 focus:ring-red-500 sm:ml-3 sm:w-auto sm:text-sm"
        }, E(x(a)("Unarchive")), 1),
        f("button", {
          type: "button",
          onClick: p[1] || (p[1] = (b) => x(s).emit("vf-modal-close")),
          class: "mt-3 w-full inline-flex justify-center rounded-md border border-gray-300 shadow-sm px-4 py-2 bg-white text-base font-medium text-gray-700 hover:bg-gray-50 focus:outline-none focus:ring-2 focus:ring-offset-2 focus:ring-indigo-500 sm:mt-0 sm:ml-3 sm:w-auto sm:text-sm"
        }, E(x(a)("Cancel")), 1)
      ]),
      default: F(() => [
        f("div", nh, [
          ih,
          f("div", ah, [
            f("h3", lh, E(x(a)("Unarchive")), 1),
            f("div", ch, [
              (w(!0), C(le, null, we(g.value, (b) => (w(), C("p", uh, [
                b.type == "dir" ? (w(), C("svg", dh, fh)) : (w(), C("svg", ph, mh)),
                f("span", vh, E(b.basename), 1)
              ]))), 256)),
              f("p", bh, E(x(a)("The archive will be unarchived at")) + " (" + E(r.current.dirname) + ")", 1),
              d.value.length ? (w(), q(Oe, {
                key: 0,
                onHidden: p[0] || (p[0] = (b) => d.value = ""),
                error: ""
              }, {
                default: F(() => [
                  se(E(d.value), 1)
                ]),
                _: 1
              })) : Z("", !0)
            ])
          ])
        ])
      ]),
      _: 1
    }));
  }
}), wh = { class: "sm:flex sm:items-start" }, _h = /* @__PURE__ */ f("div", { class: "mx-auto flex-shrink-0 flex items-center justify-center h-12 w-12 rounded-full bg-red-100 dark:bg-gray-500 sm:mx-0 sm:h-10 sm:w-10" }, [
  /* @__PURE__ */ f("svg", {
    class: "h-6 w-6 stroke-red-600 dark:stroke-red-200",
    xmlns: "http://www.w3.org/2000/svg",
    fill: "none",
    viewBox: "0 0 24 24",
    "stroke-width": "2",
    stroke: "currentColor",
    "aria-hidden": "true"
  }, [
    /* @__PURE__ */ f("path", {
      "stroke-linecap": "round",
      "stroke-linejoin": "round",
      d: "M12 9v2m0 4h.01m-6.938 4h13.856c1.54 0 2.502-1.667 1.732-3L13.732 4c-.77-1.333-2.694-1.333-3.464 0L3.34 16c-.77 1.333.192 3 1.732 3z"
    })
  ])
], -1), xh = { class: "mt-3 text-center sm:mt-0 sm:ml-4 sm:text-left w-full" }, kh = {
  class: "text-lg leading-6 font-medium text-gray-900 dark:text-gray-400",
  id: "modal-title"
}, Dh = { class: "mt-2" }, Ch = { class: "flex text-sm text-gray-800 dark:text-gray-400" }, Mh = {
  key: 0,
  xmlns: "http://www.w3.org/2000/svg",
  class: "h-5 w-5 text-neutral-500 fill-sky-500 stroke-sky-500 dark:fill-slate-500 dark:stroke-slate-500",
  fill: "none",
  viewBox: "0 0 24 24",
  stroke: "currentColor",
  "stroke-width": "1"
}, Eh = /* @__PURE__ */ f("path", {
  "stroke-linecap": "round",
  "stroke-linejoin": "round",
  d: "M3 7v10a2 2 0 002 2h14a2 2 0 002-2V9a2 2 0 00-2-2h-6l-2-2H5a2 2 0 00-2 2z"
}, null, -1), $h = [
  Eh
], Th = {
  key: 1,
  xmlns: "http://www.w3.org/2000/svg",
  class: "h-5 w-5 text-neutral-500",
  fill: "none",
  viewBox: "0 0 24 24",
  stroke: "currentColor",
  "stroke-width": "1"
}, Ih = /* @__PURE__ */ f("path", {
  "stroke-linecap": "round",
  "stroke-linejoin": "round",
  d: "M7 21h10a2 2 0 002-2V9.414a1 1 0 00-.293-.707l-5.414-5.414A1 1 0 0012.586 3H7a2 2 0 00-2 2v14a2 2 0 002 2z"
}, null, -1), Ah = [
  Ih
], Lh = { class: "ml-1.5" }, Oh = { class: "text-sm text-gray-500 pb-1 pt-3" }, Ph = { class: "flex text-sm text-gray-800 dark:text-gray-400" }, Nh = /* @__PURE__ */ f("svg", {
  xmlns: "http://www.w3.org/2000/svg",
  class: "h-5 w-5 text-neutral-500 fill-sky-500 stroke-sky-500 dark:fill-slate-500 dark:stroke-slate-500",
  fill: "none",
  viewBox: "0 0 24 24",
  stroke: "currentColor",
  "stroke-width": "1"
}, [
  /* @__PURE__ */ f("path", {
    "stroke-linecap": "round",
    "stroke-linejoin": "round",
    d: "M3 7v10a2 2 0 002 2h14a2 2 0 002-2V9a2 2 0 00-2-2h-6l-2-2H5a2 2 0 00-2 2z"
  })
], -1), jh = { class: "ml-1.5 overflow-auto" }, Rh = {
  name: "VFModalMove"
}, Vh = /* @__PURE__ */ Object.assign(Rh, {
  props: {
    selection: Object,
    current: Object
  },
  setup(r) {
    const e = r, s = P("emitter"), { t: o } = P("i18n");
    P("storage");
    const a = P("adapter"), i = L(e.selection.items.from), d = L(""), g = () => {
      i.value.length && s.emit("vf-fetch", {
        params: {
          q: "move",
          adapter: a.value,
          path: e.current.dirname,
          items: JSON.stringify(i.value.map(({ path: l, type: v }) => ({ path: l, type: v }))),
          item: e.selection.items.to.path
        },
        onSuccess: () => {
          s.emit("vf-toast-push", { label: o("Files moved.", e.selection.items.to.name) });
        },
        onError: (l) => {
          d.value = o(l.message);
        }
      });
    };
    return (l, v) => (w(), q(Le, null, {
      buttons: F(() => [
        f("button", {
          type: "button",
          onClick: g,
          class: "w-full inline-flex justify-center rounded-md border border-transparent shadow-sm px-4 py-2 bg-blue-600 dark:bg-gray-700 dark:hover:bg-gray-600/75 text-base font-medium text-white hover:bg-blue-700 focus:outline-none focus:ring-2 focus:ring-offset-2 focus:ring-red-500 sm:ml-3 sm:w-auto sm:text-sm"
        }, E(x(o)("Yes, Move!")), 1),
        f("button", {
          type: "button",
          onClick: v[1] || (v[1] = (p) => x(s).emit("vf-modal-close")),
          class: "mt-3 w-full inline-flex justify-center rounded-md border border-gray-300 shadow-sm px-4 py-2 bg-white text-base font-medium text-gray-700 hover:bg-gray-50 focus:outline-none focus:ring-2 focus:ring-offset-2 focus:ring-indigo-500 sm:mt-0 sm:ml-3 sm:w-auto sm:text-sm"
        }, E(x(o)("Cancel")), 1)
      ]),
      default: F(() => [
        f("div", wh, [
          _h,
          f("div", xh, [
            f("h3", kh, E(x(o)("Move files")), 1),
            f("div", Dh, [
              (w(!0), C(le, null, we(i.value, (p) => (w(), C("p", Ch, [
                p.type == "dir" ? (w(), C("svg", Mh, $h)) : (w(), C("svg", Th, Ah)),
                f("span", Lh, E(p.path), 1)
              ]))), 256)),
              f("p", Oh, E(x(o)("Are you sure you want to move these files?")), 1),
              f("p", Ph, [
                Nh,
                f("span", jh, E(r.selection.items.to.path), 1)
              ]),
              d.value.length ? (w(), q(Oe, {
                key: 0,
                onHidden: v[0] || (v[0] = (p) => d.value = ""),
                error: ""
              }, {
                default: F(() => [
                  se(E(d.value), 1)
                ]),
                _: 1
              })) : Z("", !0)
            ])
          ])
        ])
      ]),
      _: 1
    }));
  }
}), Bh = /* @__PURE__ */ Object.freeze(/* @__PURE__ */ Object.defineProperty({
  __proto__: null,
  ModalArchive: oh,
  ModalDelete: mc,
  ModalMessage: kc,
  ModalMove: Vh,
  ModalNewFile: Hc,
  ModalNewFolder: Lc,
  ModalPreview: gd,
  ModalRename: Id,
  ModalUnarchive: Sh,
  ModalUpload: Hd
}, Symbol.toStringTag, { value: "Module" })), Gt = {
  VueFinder: Kl,
  ...Bh
};
const Uh = {
  install(r) {
    for (const e in Gt)
      if (Gt.hasOwnProperty(e)) {
        const s = Gt[e];
        r.component(s.name, s);
      }
  }
};
export {
  Uh as default
};<|MERGE_RESOLUTION|>--- conflicted
+++ resolved
@@ -3139,11 +3139,7 @@
       Ce(Kn)
     ]));
   }
-<<<<<<< HEAD
-}), Va = "1.2.5", Ba = { class: "p-1 text-xs border-t border-neutral-300 dark:border-gray-700/50 flex justify-between select-none" }, za = { class: "flex leading-5 items-center" }, Ha = ["aria-label"], Ua = /* @__PURE__ */ f("svg", {
-=======
 }), Ba = "1.2.8", za = { class: "p-1 text-xs border-t border-neutral-300 dark:border-gray-700/50 flex justify-between select-none" }, Ha = { class: "flex leading-5 items-center" }, Ua = ["aria-label"], Ka = /* @__PURE__ */ f("svg", {
->>>>>>> 7c95f0cd
   xmlns: "http://www.w3.org/2000/svg",
   class: "h-5 w-5",
   fill: "none",
