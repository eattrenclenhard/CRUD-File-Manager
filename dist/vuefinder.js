<<<<<<< HEAD
var Rn = Object.defineProperty;
var Vn = (t, e, s) => e in t ? Rn(t, e, { enumerable: !0, configurable: !0, writable: !0, value: s }) : t[e] = s;
var ro = (t, e, s) => Vn(t, typeof e != "symbol" ? e + "" : e, s);
import { reactive as Ot, watch as At, ref as M, shallowRef as In, onMounted as Me, onUnmounted as To, onUpdated as Lo, nextTick as Mt, computed as dt, inject as ue, openBlock as h, createElementBlock as _, withKeys as yt, unref as r, createElementVNode as a, withModifiers as st, renderSlot as Dt, normalizeClass as he, createCommentVNode as Y, createBlock as ee, withCtx as Z, toDisplayString as b, withDirectives as ge, vModelText as wt, createTextVNode as ne, Fragment as ke, renderList as Ae, onBeforeUnmount as Oo, createVNode as te, customRef as Nn, vShow as tt, isRef as Ho, TransitionGroup as Un, normalizeStyle as Ps, vModelCheckbox as Ft, vModelSelect as ws, provide as zn, Transition as Pn, resolveDynamicComponent as Fn } from "vue";
import jn from "mitt";
import qn from "dragselect";
import Gn from "@uppy/core";
import Wn from "@uppy/xhr-upload";
import Yn from "vanilla-lazyload";
=======
var zn = Object.defineProperty;
var Pn = (t, e, s) => e in t ? zn(t, e, { enumerable: !0, configurable: !0, writable: !0, value: s }) : t[e] = s;
var mo = (t, e, s) => Pn(t, typeof e != "symbol" ? e + "" : e, s);
import { reactive as Ot, watch as mt, ref as T, shallowRef as jn, onMounted as Ce, onUnmounted as qs, onUpdated as Ro, nextTick as ft, computed as Je, inject as ae, openBlock as f, createElementBlock as g, withKeys as $t, unref as a, createElementVNode as n, withModifiers as nt, renderSlot as Dt, normalizeClass as me, toDisplayString as _, createBlock as X, withCtx as se, Fragment as he, renderList as $e, createCommentVNode as P, withDirectives as ve, vModelCheckbox as jt, createTextVNode as ee, createVNode as W, vModelSelect as Ss, isRef as Fo, vModelText as St, onBeforeUnmount as Io, customRef as qn, vShow as ze, TransitionGroup as Gn, normalizeStyle as ns, mergeModels as Kn, useModel as Wn, resolveComponent as Yn, provide as Xn, Transition as Jn, resolveDynamicComponent as Qn } from "vue";
import Zn from "mitt";
import er from "dragselect";
import tr from "@uppy/core";
import sr from "@uppy/xhr-upload";
import or from "vanilla-lazyload";
>>>>>>> 738b97a4
import "cropperjs/dist/cropper.css";
import nr from "cropperjs";
import "microtip/microtip.css";
var Bo;
const _s = (Bo = document.querySelector('meta[name="csrf-token"]')) == null ? void 0 : Bo.getAttribute("content");
class rr {
  /** @param {RequestConfig} config */
  constructor(e) {
    /** @type {RequestConfig} */
    mo(this, "config");
    this.config = e;
  }
  /** @type {RequestConfig} */
  get config() {
    return this.config;
  }
  /**
   * Transform request params
   * @param {Object} input
   * @param {String} input.url
   * @param {'get'|'post'|'put'|'patch'|'delete'} input.method
   * @param {Record<String,String>=} input.headers
   * @param {Record<String,?String>=} input.params
   * @param {Record<String,?String>|FormData=} input.body
   * @return {RequestTransformResultInternal}
   */
  transformRequestParams(e) {
    const s = this.config, r = {};
    _s != null && _s !== "" && (r[s.xsrfHeaderName] = _s);
    const o = Object.assign({}, s.headers, r, e.headers), c = Object.assign({}, s.params, e.params), i = e.body, d = s.baseUrl + e.url, l = e.method;
    let u;
    l !== "get" && (i instanceof FormData ? (u = i, s.body != null && Object.entries(this.config.body).forEach(([m, v]) => {
      u.append(m, v);
    })) : (u = { ...i }, s.body != null && Object.assign(u, this.config.body)));
    const h = {
      url: d,
      method: l,
      headers: o,
      params: c,
      body: u
    };
    if (s.transformRequest != null) {
      const m = s.transformRequest({
        url: d,
        method: l,
        headers: o,
        params: c,
        body: u
      });
      m.url != null && (h.url = m.url), m.method != null && (h.method = m.method), m.params != null && (h.params = m.params ?? {}), m.headers != null && (h.headers = m.headers ?? {}), m.body != null && (h.body = m.body);
    }
    return h;
  }
  /**
   * Get download url
   * @param {String} adapter
   * @param {String} node
   * @param {String} node.path
   * @param {String=} node.url
   * @return {String}
   */
  getDownloadUrl(e, s) {
    if (s.url != null)
      return s.url;
    const r = this.transformRequestParams({
      url: "",
      method: "get",
      params: { q: "download", adapter: e, path: s.path }
    });
    return r.url + "?" + new URLSearchParams(r.params).toString();
  }
  /**
   * Get preview url
   * @param {String} adapter
   * @param {String} node
   * @param {String} node.path
   * @param {String=} node.url
   * @return {String}
   */
  getPreviewUrl(e, s) {
    if (s.url != null)
      return s.url;
    const r = this.transformRequestParams({
      url: "",
      method: "get",
      params: { q: "preview", adapter: e, path: s.path }
    });
    return r.url + "?" + new URLSearchParams(r.params).toString();
  }
  /**
   * Send request
   * @param {Object} input
   * @param {String} input.url
   * @param {'get'|'post'|'put'|'patch'|'delete'} input.method
   * @param {Record<String,String>=} input.headers
   * @param {Record<String,?String>=} input.params
   * @param {(Record<String,?String>|FormData|null)=} input.body
   * @param {'arrayBuffer'|'blob'|'json'|'text'=} input.responseType
   * @param {AbortSignal=} input.abortSignal
   * @returns {Promise<(ArrayBuffer|Blob|Record<String,?String>|String|null)>}
   * @throws {Record<String,?String>|null} resp json error
   */
  async send(e) {
    const s = this.transformRequestParams(e), r = e.responseType || "json", o = {
      method: e.method,
      headers: s.headers,
      signal: e.abortSignal
    }, c = s.url + "?" + new URLSearchParams(s.params);
    if (s.method !== "get" && s.body != null) {
      let d;
      s.body instanceof FormData ? d = e.body : (d = JSON.stringify(s.body), o.headers["Content-Type"] = "application/json"), o.body = d;
    }
    const i = await fetch(c, o);
    if (i.ok)
      return await i[r]();
    throw await i.json();
  }
}
function ar(t) {
  const e = {
    baseUrl: "",
    headers: {},
    params: {},
    body: {},
    xsrfHeaderName: "X-CSRF-Token"
  };
  return typeof t == "string" ? Object.assign(e, { baseUrl: t }) : Object.assign(e, t), new rr(e);
}
function lr(t) {
  let e = localStorage.getItem(t + "_storage");
  const s = Ot(JSON.parse(e ?? "{}"));
  mt(s, r);
  function r() {
    Object.keys(s).length ? localStorage.setItem(t + "_storage", JSON.stringify(s)) : localStorage.removeItem(t + "_storage");
  }
  function o(l, u) {
    s[l] = u;
  }
  function c(l) {
    delete s[l];
  }
  function i() {
    Object.keys(s).map((l) => c(l));
  }
  return { getStore: (l, u = null) => s.hasOwnProperty(l) ? s[l] : u, setStore: o, removeStore: c, clearStore: i };
}
async function ir(t, e) {
  const s = e[t];
  return typeof s == "function" ? (await s()).default : s;
}
function cr(t, e, s, r) {
  const { getStore: o, setStore: c } = t, i = T({}), d = T(o("locale", e)), l = (m, v = e) => {
    ir(m, r).then((p) => {
      i.value = p, c("locale", m), d.value = m, c("translations", p), Object.values(r).length > 1 && (s.emit("vf-toast-push", { label: "The language is set to " + m }), s.emit("vf-language-saved"));
    }).catch((p) => {
      v ? (s.emit("vf-toast-push", { label: "The selected locale is not yet supported!", type: "error" }), l(v, null)) : s.emit("vf-toast-push", { label: "Locale cannot be loaded!", type: "error" });
    });
  };
  !o("locale") && !r.length ? l(e) : i.value = o("translations");
  const u = (m, ...v) => v.length ? u(m = m.replace("%s", v.shift()), ...v) : m;
  function h(m, ...v) {
    return i.value && i.value.hasOwnProperty(m) ? u(i.value[m], ...v) : u(m, ...v);
  }
  return { t: h, changeLocale: l, locale: d };
}
const pe = {
  EDIT: "edit",
  NEW_FILE: "newfile",
  NEW_FOLDER: "newfolder",
  PREVIEW: "preview",
  ARCHIVE: "archive",
  UNARCHIVE: "unarchive",
  SEARCH: "search",
  RENAME: "rename",
  UPLOAD: "upload",
  DELETE: "delete",
  FULL_SCREEN: "fullscreen",
  DOWNLOAD: "download",
  LANGUAGE: "language"
}, dr = Object.values(pe), ur = "2.5.2";
function No(t, e, s, r, o) {
  return (e = Math, s = e.log, r = 1024, o = s(t) / s(r) | 0, t / e.pow(r, o)).toFixed(0) + " " + (o ? "KMGTPEZY"[--o] + "iB" : "B");
}
function Uo(t, e, s, r, o) {
  return (e = Math, s = e.log, r = 1e3, o = s(t) / s(r) | 0, t / e.pow(r, o)).toFixed(0) + " " + (o ? "KMGTPEZY"[--o] + "B" : "B");
}
function mr(t) {
  const e = { k: 1, m: 2, g: 3, t: 4 }, r = /(\d+(?:\.\d+)?)\s?(k|m|g|t)?b?/i.exec(t);
  return r[1] * Math.pow(1024, e[r[2].toLowerCase()]);
}
const et = {
  SYSTEM: "system",
  LIGHT: "light",
  DARK: "dark"
};
function fr(t, e) {
  const s = T(et.SYSTEM), r = T(et.LIGHT);
  s.value = t.getStore("theme", e ?? et.SYSTEM);
  const o = window.matchMedia("(prefers-color-scheme: dark)"), c = (i) => {
    s.value === et.DARK || s.value === et.SYSTEM && i.matches ? r.value = et.DARK : r.value = et.LIGHT;
  };
  return c(o), o.addEventListener("change", c), {
    /**
     * @type {import('vue').Ref<Theme>}
     */
    value: s,
    /**
     * @type {import('vue').Ref<Theme>}
     */
    actualValue: r,
    /**
     * @param {Theme} value
     */
    set(i) {
      s.value = i, i !== et.SYSTEM ? t.setStore("theme", i) : t.removeStore("theme"), c(o);
    }
  };
}
function hr() {
  const t = jn(null), e = T(!1), s = T();
  return { visible: e, type: t, data: s, open: (c, i = null) => {
    document.querySelector("body").style.overflow = "hidden", e.value = !0, t.value = c, s.value = i;
  }, close: () => {
    document.querySelector("body").style.overflow = "", e.value = !1, t.value = null;
  } };
}
/*!
 * OverlayScrollbars
 * Version: 2.8.3
 *
 * Copyright (c) Rene Haas | KingSora.
 * https://github.com/KingSora
 *
 * Released under the MIT license.
 */
const Ve = (t, e) => {
  const { o: s, i: r, u: o } = t;
  let c = s, i;
  const d = (h, m) => {
    const v = c, p = h, b = m || (r ? !r(v, p) : v !== p);
    return (b || o) && (c = p, i = v), [c, b, i];
  };
  return [e ? (h) => d(e(c, i), h) : d, (h) => [c, !!h, i]];
}, zo = typeof window < "u" && typeof document < "u", Ae = zo ? window : {}, Po = Math.max, pr = Math.min, Cs = Math.round, Jt = Math.abs, fo = Math.sign, jo = Ae.cancelAnimationFrame, Gs = Ae.requestAnimationFrame, Qt = Ae.setTimeout, Es = Ae.clearTimeout, rs = (t) => typeof Ae[t] < "u" ? Ae[t] : void 0, vr = rs("MutationObserver"), ho = rs("IntersectionObserver"), Zt = rs("ResizeObserver"), Ts = rs("ScrollTimeline"), qo = zo && Node.ELEMENT_NODE, { toString: Df, hasOwnProperty: bs } = Object.prototype, as = (t) => t === void 0, Ks = (t) => t === null, je = (t) => typeof t == "number", ls = (t) => typeof t == "string", Go = (t) => typeof t == "boolean", Fe = (t) => typeof t == "function", qe = (t) => Array.isArray(t), Lt = (t) => typeof t == "object" && !qe(t) && !Ks(t), is = (t) => {
  const e = !!t && t.length, s = je(e) && e > -1 && e % 1 == 0;
  return qe(t) || !Fe(t) && s ? e > 0 && Lt(t) ? e - 1 in t : !0 : !1;
}, es = (t) => {
  if (!t || !Lt(t))
    return !1;
  let e;
  const s = "constructor", r = t[s], o = r && r.prototype, c = bs.call(t, s), i = o && bs.call(o, "isPrototypeOf");
  if (r && !c && !i)
    return !1;
  for (e in t)
    ;
  return as(e) || bs.call(t, e);
}, ts = (t) => {
  const e = HTMLElement;
  return t ? e ? t instanceof e : t.nodeType === qo : !1;
}, cs = (t) => {
  const e = Element;
  return t ? e ? t instanceof e : t.nodeType === qo : !1;
};
function ce(t, e) {
  if (is(t))
    for (let s = 0; s < t.length && e(t[s], s, t) !== !1; s++)
      ;
<<<<<<< HEAD
  else t && ie(Object.keys(t), (s) => e(t[s], s, t));
=======
  else t && ce(Object.keys(t), (s) => e(t[s], s, t));
>>>>>>> 738b97a4
  return t;
}
const Ws = (t, e) => t.indexOf(e) >= 0, Xe = (t, e) => t.concat(e), be = (t, e, s) => (!ls(e) && is(e) ? Array.prototype.push.apply(t, e) : t.push(e), t), ct = (t) => Array.from(t || []), Ko = (t) => qe(t) ? t : [t], Ms = (t) => !!t && !t.length, po = (t) => ct(new Set(t)), Ie = (t, e, s) => {
  ce(t, (o) => o && o.apply(void 0, e || [])), !s && (t.length = 0);
}, Wo = "paddingTop", Yo = "paddingRight", Xo = "paddingLeft", Jo = "paddingBottom", Qo = "marginLeft", Zo = "marginRight", en = "marginBottom", gr = "overflowX", _r = "overflowY", xt = "width", yt = "height", ot = "visible", dt = "hidden", wt = "scroll", br = (t) => {
  const e = String(t || "");
  return e ? e[0].toUpperCase() + e.slice(1) : "";
}, ds = (t, e, s, r) => {
  if (t && e) {
    let o = !0;
    return ce(s, (c) => {
      const i = t[c], d = e[c];
      i !== d && (o = !1);
    }), o;
  }
  return !1;
}, tn = (t, e) => ds(t, e, ["w", "h"]), Wt = (t, e) => ds(t, e, ["x", "y"]), xr = (t, e) => ds(t, e, ["t", "r", "b", "l"]), rt = () => {
}, J = (t, ...e) => t.bind(0, ...e), ut = (t) => {
  let e;
  const s = t ? Qt : Gs, r = t ? Es : jo;
  return [(o) => {
    r(e), e = s(() => o(), Fe(t) ? t() : t);
  }, () => r(e)];
}, As = (t, e) => {
  const { _: s, p: r, v: o, m: c } = e || {};
  let i, d, l, u, h = rt;
  const m = function(x) {
    h(), Es(i), u = i = d = void 0, h = rt, t.apply(this, x);
  }, v = (y) => c && d ? c(d, y) : y, p = () => {
    h !== rt && m(v(l) || l);
  }, b = function() {
    const x = ct(arguments), M = Fe(s) ? s() : s;
    if (je(M) && M >= 0) {
      const U = Fe(r) ? r() : r, H = je(U) && U >= 0, A = M > 0 ? Qt : Gs, L = M > 0 ? Es : jo, D = v(x) || x, V = m.bind(0, D);
      let E;
      h(), o && !u ? (V(), u = !0, E = A(() => u = void 0, M)) : (E = A(V, M), H && !i && (i = Qt(p, U))), h = () => L(E), d = l = D;
    } else
      m(x);
  };
  return b.S = p, b;
}, sn = (t, e) => Object.prototype.hasOwnProperty.call(t, e), Qe = (t) => t ? Object.keys(t) : [], re = (t, e, s, r, o, c, i) => {
  const d = [e, s, r, o, c, i];
  return (typeof t != "object" || Ks(t)) && !Fe(t) && (t = {}), ce(d, (l) => {
    ce(l, (u, h) => {
      const m = l[h];
      if (t === m)
        return !0;
      const v = qe(m);
      if (m && es(m)) {
        const p = t[h];
        let b = p;
        v && !qe(p) ? b = [] : !v && !es(p) && (b = {}), t[h] = re(b, m);
      } else
        t[h] = v ? m.slice() : m;
    });
  }), t;
}, on = (t, e) => ce(re({}, t), (s, r, o) => {
  s === void 0 ? delete o[r] : s && es(s) && (o[r] = on(s));
}), Ys = (t) => {
  for (const e in t)
    return !1;
  return !0;
}, Ds = (t, e, s) => Po(t, pr(e, s)), ht = (t) => ct(new Set((qe(t) ? t : (t || "").split(" ")).filter((e) => e))), Xs = (t, e) => t && t.getAttribute(e), vo = (t, e) => t && t.hasAttribute(e), Ye = (t, e, s) => {
  ce(ht(e), (r) => {
    t && t.setAttribute(r, String(s || ""));
  });
}, Ue = (t, e) => {
  ce(ht(e), (s) => t && t.removeAttribute(s));
}, us = (t, e) => {
  const s = ht(Xs(t, e)), r = J(Ye, t, e), o = (c, i) => {
    const d = new Set(s);
    return ce(ht(c), (l) => {
      d[i](l);
    }), ct(d).join(" ");
  };
  return {
    O: (c) => r(o(c, "delete")),
    $: (c) => r(o(c, "add")),
    C: (c) => {
      const i = ht(c);
      return i.reduce((d, l) => d && s.includes(l), i.length > 0);
    }
  };
}, nn = (t, e, s) => (us(t, e).O(s), J(Js, t, e, s)), Js = (t, e, s) => (us(t, e).$(s), J(nn, t, e, s)), Ls = (t, e, s, r) => (r ? Js : nn)(t, e, s), Qs = (t, e, s) => us(t, e).C(s), rn = (t) => us(t, "class"), an = (t, e) => {
  rn(t).O(e);
}, Zs = (t, e) => (rn(t).$(e), J(an, t, e)), ln = (t, e) => {
  const s = [], r = e ? cs(e) && e : document;
  return r ? be(s, r.querySelectorAll(t)) : s;
}, yr = (t, e) => {
  const s = e ? cs(e) && e : document;
  return s ? s.querySelector(t) : null;
}, ss = (t, e) => cs(t) ? t.matches(e) : !1, cn = (t) => ss(t, "body"), Vs = (t) => t ? ct(t.childNodes) : [], kt = (t) => t && t.parentElement, _t = (t, e) => cs(t) && t.closest(e), Os = (t) => document.activeElement, wr = (t, e, s) => {
  const r = _t(t, e), o = t && yr(s, r), c = _t(o, e) === r;
  return r && o ? r === t || o === t || c && _t(_t(t, s), e) !== r : !1;
}, lt = (t) => {
  if (is(t))
    ce(ct(t), (e) => lt(e));
  else if (t) {
    const e = kt(t);
    e && e.removeChild(t);
  }
}, dn = (t, e, s) => {
  if (s && t) {
    let r = e, o;
    return is(s) ? (o = document.createDocumentFragment(), ce(s, (c) => {
      c === r && (r = c.previousSibling), o.appendChild(c);
    })) : o = s, e && (r ? r !== e && (r = r.nextSibling) : r = t.firstChild), t.insertBefore(o, r || null), () => lt(s);
  }
  return rt;
}, Oe = (t, e) => dn(t, null, e), go = (t, e) => dn(kt(t), t && t.nextSibling, e), bt = (t) => {
  const e = document.createElement("div");
  return Ye(e, "class", t), e;
}, un = (t) => {
  const e = bt();
  return e.innerHTML = t.trim(), ce(Vs(e), (s) => lt(s));
}, kr = /^--/, _o = (t, e) => t.getPropertyValue(e) || t[e] || "", eo = (t) => {
  const e = t || 0;
  return isFinite(e) ? e : 0;
}, qt = (t) => eo(parseFloat(t || "")), bo = (t) => `${(eo(t) * 100).toFixed(3)}%`, Hs = (t) => `${eo(t)}px`;
function Vt(t, e) {
  t && e && ce(e, (s, r) => {
    try {
      const o = t.style, c = je(s) ? Hs(s) : (s || "") + "";
      kr.test(r) ? o.setProperty(r, c) : o[r] = c;
    } catch {
    }
  });
}
function pt(t, e, s) {
  const r = ls(e);
  let o = r ? "" : {};
  if (t) {
    const c = Ae.getComputedStyle(t, s) || t.style;
    o = r ? _o(c, e) : ct(e).reduce((i, d) => (i[d] = _o(c, d), i), o);
  }
  return o;
}
const xo = (t, e, s) => {
  const r = e ? `${e}-` : "", o = s ? `-${s}` : "", c = `${r}top${o}`, i = `${r}right${o}`, d = `${r}bottom${o}`, l = `${r}left${o}`, u = pt(t, [c, i, d, l]);
  return {
    t: qt(u[c]),
    r: qt(u[i]),
    b: qt(u[d]),
    l: qt(u[l])
  };
}, xs = (t, e) => `translate${Lt(t) ? `(${t.x},${t.y})` : `${e ? "X" : "Y"}(${t})`}`, $r = (t) => !!(t.offsetWidth || t.offsetHeight || t.getClientRects().length), Sr = {
  w: 0,
  h: 0
}, ms = (t, e) => e ? {
  w: e[`${t}Width`],
  h: e[`${t}Height`]
} : Sr, Cr = (t) => ms("inner", t || Ae), Mt = J(ms, "offset"), mn = J(ms, "client"), Bs = J(ms, "scroll"), to = (t) => {
  const e = parseFloat(pt(t, xt)) || 0, s = parseFloat(pt(t, yt)) || 0;
  return {
    w: e - Cs(e),
    h: s - Cs(s)
  };
}, At = (t) => t.getBoundingClientRect(), Er = (t) => !!t && $r(t), Rs = (t) => !!(t && (t[yt] || t[xt])), fn = (t, e) => {
  const s = Rs(t);
  return !Rs(e) && s;
}, yo = (t, e, s, r) => {
  ce(ht(e), (o) => {
    t && t.removeEventListener(o, s, r);
  });
}, fe = (t, e, s, r) => {
  var o;
  const c = (o = r && r.H) != null ? o : !0, i = r && r.I || !1, d = r && r.A || !1, l = {
    passive: c,
    capture: i
  };
  return J(Ie, ht(e).map((u) => {
    const h = d ? (m) => {
      yo(t, u, h, i), s && s(m);
    } : s;
    return t && t.addEventListener(u, h, l), J(yo, t, u, h, i);
  }));
}, hn = (t) => t.stopPropagation(), Fs = (t) => t.preventDefault(), pn = (t) => hn(t) || Fs(t), Pe = (t, e) => {
  const { x: s, y: r } = je(e) ? {
    x: e,
    y: e
  } : e || {};
  je(s) && (t.scrollLeft = s), je(r) && (t.scrollTop = r);
}, He = (t) => ({
  x: t.scrollLeft,
  y: t.scrollTop
}), vn = () => ({
  T: {
    x: 0,
    y: 0
  },
  D: {
    x: 0,
    y: 0
  }
}), Tr = (t, e) => {
  const { T: s, D: r } = t, { w: o, h: c } = e, i = (m, v, p) => {
    let b = fo(m) * p, y = fo(v) * p;
    if (b === y) {
      const x = Jt(m), M = Jt(v);
      y = x > M ? 0 : y, b = x < M ? 0 : b;
    }
    return b = b === y ? 0 : b, [b + 0, y + 0];
  }, [d, l] = i(s.x, r.x, o), [u, h] = i(s.y, r.y, c);
  return {
    T: {
      x: d,
      y: u
    },
    D: {
      x: l,
      y: h
    }
  };
}, wo = ({ T: t, D: e }) => {
  const s = (r, o) => r === 0 && r <= o;
  return {
    x: s(t.x, e.x),
    y: s(t.y, e.y)
  };
}, ko = ({ T: t, D: e }, s) => {
  const r = (o, c, i) => Ds(0, 1, (o - i) / (o - c) || 0);
  return {
    x: r(t.x, e.x, s.x),
    y: r(t.y, e.y, s.y)
  };
}, Is = (t) => {
  t && t.focus && t.focus({
    preventScroll: !0
  });
}, $o = (t, e) => {
  ce(Ko(e), t);
}, Ns = (t) => {
  const e = /* @__PURE__ */ new Map(), s = (c, i) => {
    if (c) {
      const d = e.get(c);
      $o((l) => {
        d && d[l ? "delete" : "clear"](l);
      }, i);
    } else
      e.forEach((d) => {
        d.clear();
      }), e.clear();
  }, r = (c, i) => {
    if (ls(c)) {
      const u = e.get(c) || /* @__PURE__ */ new Set();
      return e.set(c, u), $o((h) => {
        Fe(h) && u.add(h);
      }, i), J(s, c, i);
    }
    Go(i) && i && s();
    const d = Qe(c), l = [];
    return ce(d, (u) => {
      const h = c[u];
      h && be(l, r(u, h));
    }), J(Ie, l);
  }, o = (c, i) => {
    ce(ct(e.get(c)), (d) => {
      i && !Ms(i) ? d.apply(0, i) : d();
    });
  };
  return r(t || {}), [r, s, o];
}, So = (t) => JSON.stringify(t, (e, s) => {
  if (Fe(s))
    throw 0;
  return s;
}), Co = (t, e) => t ? `${e}`.split(".").reduce((s, r) => s && sn(s, r) ? s[r] : void 0, t) : void 0, Mr = {
  paddingAbsolute: !1,
  showNativeOverlaidScrollbars: !1,
  update: {
    elementEvents: [["img", "load"]],
    debounce: [0, 33],
    attributes: null,
    ignoreMutation: null
  },
  overflow: {
    x: "scroll",
    y: "scroll"
  },
  scrollbars: {
    theme: "os-theme-dark",
    visibility: "auto",
    autoHide: "never",
    autoHideDelay: 1300,
    autoHideSuspend: !1,
    dragScroll: !0,
    clickScroll: !1,
    pointers: ["mouse", "touch", "pen"]
  }
}, gn = (t, e) => {
  const s = {}, r = Xe(Qe(e), Qe(t));
  return ce(r, (o) => {
    const c = t[o], i = e[o];
    if (Lt(c) && Lt(i))
      re(s[o] = {}, gn(c, i)), Ys(s[o]) && delete s[o];
    else if (sn(e, o) && i !== c) {
      let d = !0;
      if (qe(c) || qe(i))
        try {
          So(c) === So(i) && (d = !1);
        } catch {
        }
      d && (s[o] = i);
    }
  }), s;
}, Eo = (t, e, s) => (r) => [Co(t, r), s || Co(e, r) !== void 0], Ct = "data-overlayscrollbars", Yt = "os-environment", Gt = `${Yt}-scrollbar-hidden`, ys = `${Ct}-initialize`, Xt = "noClipping", To = `${Ct}-body`, at = Ct, Ar = "host", st = `${Ct}-viewport`, Dr = gr, Lr = _r, Vr = "arrange", _n = "measuring", bn = "scrollbarHidden", Or = "scrollbarPressed", Hr = "noContent", Us = `${Ct}-padding`, Mo = `${Ct}-content`, so = "os-size-observer", Br = `${so}-appear`, Rr = `${so}-listener`, Fr = "os-trinsic-observer", Ir = "os-theme-none", Be = "os-scrollbar", Nr = `${Be}-rtl`, Ur = `${Be}-horizontal`, zr = `${Be}-vertical`, xn = `${Be}-track`, oo = `${Be}-handle`, Pr = `${Be}-visible`, jr = `${Be}-cornerless`, Ao = `${Be}-interaction`, Do = `${Be}-unusable`, zs = `${Be}-auto-hide`, Lo = `${zs}-hidden`, Vo = `${Be}-wheel`, qr = `${xn}-interactive`, Gr = `${oo}-interactive`;
let ws;
const Kr = () => {
  const t = (k, U, H) => {
    Oe(document.body, k), Oe(document.body, k);
    const A = mn(k), L = Mt(k), B = to(U);
    return H && lt(k), {
      x: L.h - A.h + B.h,
      y: L.w - A.w + B.w
    };
  }, e = (k) => {
    let U = !1;
    const H = Zs(k, Gt);
    try {
      U = pt(k, "scrollbar-width") === "none" || pt(k, "display", "::-webkit-scrollbar") === "none";
    } catch {
    }
    return H(), U;
  }, s = `.${Yt}{scroll-behavior:auto!important;position:fixed;opacity:0;visibility:hidden;overflow:scroll;height:200px;width:200px;z-index:-1}.${Yt} div{width:200%;height:200%;margin:10px 0}.${Gt}{scrollbar-width:none!important}.${Gt}::-webkit-scrollbar,.${Gt}::-webkit-scrollbar-corner{appearance:none!important;display:none!important;width:0!important;height:0!important}`, o = un(`<div class="${Yt}"><div></div><style>${s}</style></div>`)[0], c = o.firstChild, [i, , d] = Ns(), [l, u] = Ve({
    o: t(o, c),
    i: Wt
  }, J(t, o, c, !0)), [h] = u(), m = e(o), v = {
    x: h.x === 0,
    y: h.y === 0
  }, p = {
    elements: {
      host: null,
      padding: !m,
      viewport: (k) => m && cn(k) && k,
      content: !1
    },
    scrollbars: {
      slot: !0
    },
    cancel: {
      nativeScrollbarsOverlaid: !1,
      body: null
    }
  }, b = re({}, Mr), y = J(re, {}, b), x = J(re, {}, p), M = {
    k: h,
    M: v,
    R: m,
    V: !!Ts,
    L: J(i, "r"),
    P: x,
    U: (k) => re(p, k) && x(),
    N: y,
    q: (k) => re(b, k) && y(),
    B: re({}, p),
    F: re({}, b)
  };
  if (Ue(o, "style"), lt(o), fe(Ae, "resize", () => {
    d("r", []);
  }), Fe(Ae.matchMedia) && !m && (!v.x || !v.y)) {
    const k = (U) => {
      const H = Ae.matchMedia(`(resolution: ${Ae.devicePixelRatio}dppx)`);
      fe(H, "change", () => {
        U(), k(U);
      }, {
        A: !0
      });
    };
    k(() => {
      const [U, H] = l();
      re(M.k, U), d("r", [H]);
    });
  }
  return M;
}, Ge = () => (ws || (ws = Kr()), ws), yn = (t, e) => Fe(e) ? e.apply(0, t) : e, Wr = (t, e, s, r) => {
  const o = as(r) ? s : r;
  return yn(t, o) || e.apply(0, t);
}, wn = (t, e, s, r) => {
  const o = as(r) ? s : r, c = yn(t, o);
  return !!c && (ts(c) ? c : e.apply(0, t));
}, Yr = (t, e) => {
  const { nativeScrollbarsOverlaid: s, body: r } = e || {}, { M: o, R: c, P: i } = Ge(), { nativeScrollbarsOverlaid: d, body: l } = i().cancel, u = s ?? d, h = as(r) ? l : r, m = (o.x || o.y) && u, v = t && (Ks(h) ? !c : h);
  return !!m || !!v;
}, no = /* @__PURE__ */ new WeakMap(), Xr = (t, e) => {
  no.set(t, e);
}, Jr = (t) => {
  no.delete(t);
}, kn = (t) => no.get(t), Qr = (t, e, s) => {
  let r = !1;
  const o = s ? /* @__PURE__ */ new WeakMap() : !1, c = () => {
    r = !0;
  }, i = (d) => {
    if (o && s) {
      const l = s.map((u) => {
        const [h, m] = u || [];
        return [m && h ? (d || ln)(h, t) : [], m];
      });
      ce(l, (u) => ce(u[0], (h) => {
        const m = u[1], v = o.get(h) || [];
        if (t.contains(h) && m) {
          const b = fe(h, m, (y) => {
            r ? (b(), o.delete(h)) : e(y);
          });
          o.set(h, be(v, b));
        } else
          Ie(v), o.delete(h);
      }));
    }
  };
  return i(), [c, i];
}, Oo = (t, e, s, r) => {
  let o = !1;
  const { j: c, X: i, Y: d, W: l, J: u, K: h } = r || {}, m = As(() => o && s(!0), {
    _: 33,
    p: 99
  }), [v, p] = Qr(t, m, d), b = c || [], y = i || [], x = Xe(b, y), M = (U, H) => {
    if (!Ms(H)) {
      const A = u || rt, L = h || rt, B = [], D = [];
      let V = !1, E = !1;
      if (ce(H, (S) => {
        const { attributeName: O, target: $, type: w, oldValue: I, addedNodes: R, removedNodes: oe } = S, de = w === "attributes", le = w === "childList", F = t === $, Z = de && O, te = Z && Xs($, O || ""), Y = ls(te) ? te : null, ue = Z && I !== Y, z = Ws(y, O) && ue;
        if (e && (le || !F)) {
          const q = de && ue, j = q && l && ss($, l), N = (j ? !A($, O, I, Y) : !de || q) && !L(S, !!j, t, r);
          ce(R, (G) => be(B, G)), ce(oe, (G) => be(B, G)), E = E || N;
        }
        !e && F && ue && !A($, O, I, Y) && (be(D, O), V = V || z);
      }), p((S) => po(B).reduce((O, $) => (be(O, ln(S, $)), ss($, S) ? be(O, $) : O), [])), e)
        return !U && E && s(!1), [!1];
      if (!Ms(D) || V) {
        const S = [po(D), V];
        return !U && s.apply(0, S), S;
      }
    }
  }, k = new vr(J(M, !1));
  return [() => (k.observe(t, {
    attributes: !0,
    attributeOldValue: !0,
    attributeFilter: x,
    subtree: e,
    childList: e,
    characterData: e
  }), o = !0, () => {
    o && (v(), k.disconnect(), o = !1);
  }), () => {
    if (o)
      return m.S(), M(!0, k.takeRecords());
  }];
}, $n = {}, Sn = {}, Zr = (t) => {
  ce(t, (e) => ce(e, (s, r) => {
    $n[r] = e[r];
  }));
}, Cn = (t, e, s) => Qe(t).map((r) => {
  const { static: o, instance: c } = t[r], [i, d, l] = s || [], u = s ? c : o;
  if (u) {
    const h = s ? u(i, d, e) : u(e);
    return (l || Sn)[r] = h;
  }
}), Ht = (t) => Sn[t], ea = "__osOptionsValidationPlugin", ta = "__osSizeObserverPlugin", sa = (t, e) => {
  const { M: s } = e, [r, o] = t("showNativeOverlaidScrollbars");
  return [r && s.x && s.y, o];
}, os = (t) => t.indexOf(ot) === 0, oa = (t, e) => {
  const s = (o, c, i, d) => {
    const l = o === ot ? dt : o.replace(`${ot}-`, ""), u = os(o), h = os(i);
    return !c && !d ? dt : u && h ? ot : u ? c && d ? l : c ? ot : dt : c ? l : h && d ? ot : dt;
  }, r = {
    x: s(e.x, t.x, e.y, t.y),
    y: s(e.y, t.y, e.x, t.x)
  };
  return {
    G: r,
    Z: {
      x: r.x === wt,
      y: r.y === wt
    }
  };
}, En = "__osScrollbarsHidingPlugin", na = "__osClickScrollPlugin", Tn = (t, e, s) => {
  const { dt: r } = s || {}, o = Ht(ta), [c] = Ve({
    o: !1,
    u: !0
  });
  return () => {
    const i = [], l = un(`<div class="${so}"><div class="${Rr}"></div></div>`)[0], u = l.firstChild, h = (m) => {
      const v = m instanceof ResizeObserverEntry;
      let p = !1, b = !1;
      if (v) {
        const [y, , x] = c(m.contentRect), M = Rs(y);
        b = fn(y, x), p = !b && !M;
      } else
        b = m === !0;
      p || e({
        ft: !0,
        dt: b
      });
    };
    if (Zt) {
      const m = new Zt((v) => h(v.pop()));
      m.observe(u), be(i, () => {
        m.disconnect();
      });
    } else if (o) {
      const [m, v] = o(u, h, r);
      be(i, Xe([Zs(l, Br), fe(l, "animationstart", m)], v));
    } else
      return rt;
    return J(Ie, be(i, Oe(t, l)));
  };
}, ra = (t, e) => {
  let s;
  const r = (l) => l.h === 0 || l.isIntersecting || l.intersectionRatio > 0, o = bt(Fr), [c] = Ve({
    o: !1
  }), i = (l, u) => {
    if (l) {
      const h = c(r(l)), [, m] = h;
      return m && !u && e(h) && [h];
    }
  }, d = (l, u) => i(u.pop(), l);
  return [() => {
    const l = [];
    if (ho)
      s = new ho(J(d, !1), {
        root: t
      }), s.observe(o), be(l, () => {
        s.disconnect();
      });
    else {
      const u = () => {
        const h = Mt(o);
        i(h);
      };
      be(l, Tn(o, u)()), u();
    }
    return J(Ie, be(l, Oe(t, o)));
  }, () => s && d(!0, s.takeRecords())];
}, aa = (t, e, s, r) => {
  let o, c, i, d, l, u;
  const h = `[${at}]`, m = `[${st}]`, v = [], p = ["wrap", "cols", "rows"], b = ["id", "class", "style", "open"], { vt: y, ht: x, ot: M, gt: k, bt: U, wt: H, nt: A, yt: L, St: B, Ot: D } = t, V = (C) => pt(C, "direction") === "rtl", E = {
    $t: !1,
    ct: V(y)
  }, S = Ge(), O = Ht(En), [$] = Ve({
    i: tn,
    o: {
      w: 0,
      h: 0
    }
  }, () => {
    const C = O && O.tt(t, e, E, S, s).ut, G = !(L && A) && Qs(x, at, Xt), K = !A && B(Vr), Q = K && He(k), ie = D(_n, G), ye = K && C && C()[0], Se = Bs(M), ne = to(M);
    return ye && ye(), Pe(k, Q), G && ie(), {
      w: Se.w + ne.w,
      h: Se.h + ne.h
    };
  }), w = H ? p : Xe(b, p), I = As(r, {
    _: () => o,
    p: () => c,
    m(C, N) {
      const [G] = C, [K] = N;
      return [Xe(Qe(G), Qe(K)).reduce((Q, ie) => (Q[ie] = G[ie] || K[ie], Q), {})];
    }
  }), R = (C) => {
    const N = V(y);
    re(C, {
      Ct: u !== N
    }), re(E, {
      ct: N
    }), u = N;
  }, oe = (C, N) => {
    const [G, K] = C, Q = {
      xt: K
    };
    return re(E, {
      $t: G
    }), !N && r(Q), Q;
  }, de = ({ ft: C, dt: N }) => {
    const K = !(C && !N) && S.R ? I : r, Q = {
      ft: C || N,
      dt: N
    };
    R(Q), K(Q);
  }, le = (C, N) => {
    const [, G] = $(), K = {
      Ht: G
    };
    return R(K), G && !N && (C ? r : I)(K), K;
  }, F = (C, N, G) => {
    const K = {
      Et: N
    };
    return R(K), N && !G && I(K), K;
  }, [Z, te] = U ? ra(x, oe) : [], Y = !A && Tn(x, de, {
    dt: !0
  }), [ue, z] = Oo(x, !1, F, {
    X: b,
    j: Xe(b, v)
  }), q = A && Zt && new Zt((C) => {
    const N = C[C.length - 1].contentRect;
    de({
      ft: !0,
      dt: fn(N, l)
    }), l = N;
  }), j = As(() => {
    const [, C] = $();
    r({
      Ht: C
    });
  }, {
    _: 222,
    v: !0
  });
  return [() => {
    q && q.observe(x);
    const C = Y && Y(), N = Z && Z(), G = ue(), K = S.L((Q) => {
      Q ? I({
        zt: Q
      }) : j();
    });
    return () => {
      q && q.disconnect(), C && C(), N && N(), d && d(), G(), K();
    };
  }, ({ It: C, At: N, Tt: G }) => {
    const K = {}, [Q] = C("update.ignoreMutation"), [ie, ye] = C("update.attributes"), [Se, ne] = C("update.elementEvents"), [we, Ee] = C("update.debounce"), Re = ne || ye, ke = N || G, De = (xe) => Fe(Q) && Q(xe);
    if (Re) {
      i && i(), d && d();
      const [xe, ge] = Oo(U || M, !0, le, {
        j: Xe(w, ie || []),
        Y: Se,
        W: h,
        K: (Te, _e) => {
          const { target: Me, attributeName: Le } = Te;
          return (!_e && Le && !A ? wr(Me, h, m) : !1) || !!_t(Me, `.${Be}`) || !!De(Te);
        }
      });
      d = xe(), i = ge;
    }
<<<<<<< HEAD
    if (Se)
      if (H.S(), je(ye)) {
        const _e = ye[0], fe = ye[1];
        o = Fe(_e) && _e, c = Fe(fe) && fe;
      } else Fe(ye) ? (o = ye, c = !1) : (o = !1, c = !1);
    if (we) {
      const _e = U(), fe = Q && Q(), Ce = i && i();
      _e && re(G, O(_e[0], _e[1], we)), fe && re(G, se(fe[0], we)), Ce && re(G, ae(Ce[0], we));
=======
    if (Ee)
      if (I.S(), qe(we)) {
        const xe = we[0], ge = we[1];
        o = je(xe) && xe, c = je(ge) && ge;
      } else je(we) ? (o = we, c = !1) : (o = !1, c = !1);
    if (ke) {
      const xe = z(), ge = te && te(), Te = i && i();
      xe && re(K, F(xe[0], xe[1], ke)), ge && re(K, oe(ge[0], ke)), Te && re(K, le(Te[0], ke));
>>>>>>> 738b97a4
    }
    return R(K), K;
  }, E];
}, la = (t, e, s, r) => {
  const { P: o } = Ge(), { scrollbars: c } = o(), { slot: i } = c, { vt: d, ht: l, ot: u, Dt: h, gt: m, yt: v, nt: p } = e, { scrollbars: b } = h ? {} : t, { slot: y } = b || {}, x = /* @__PURE__ */ new Map(), M = (z) => Ts && new Ts({
    source: m,
    axis: z
  }), k = {
    x: M("x"),
    y: M("y")
  }, U = wn([d, l, u], () => p && v ? d : l, i, y), H = (z, q) => {
    if (q) {
      const Q = z ? xt : yt, { kt: ie, Mt: ye } = q, Se = At(ye)[Q], ne = At(ie)[Q];
      return Ds(0, 1, Se / ne || 0);
    }
    const j = z ? "x" : "y", { Rt: C, Vt: N } = s, G = N[j], K = C[j];
    return Ds(0, 1, G / (G + K) || 0);
  }, A = (z, q, j) => {
    const C = H(j, z);
    return 1 / C * (1 - C) * q;
  }, L = (z) => re(z, {
    clear: ["left"]
  }), B = (z) => {
    x.forEach((q, j) => {
      (z ? Ws(Ko(z), j) : !0) && (ce(q || [], (N) => {
        N && N.cancel();
      }), x.delete(j));
    });
  }, D = (z, q, j, C) => {
    const N = x.get(z) || [], G = N.find((K) => K && K.timeline === q);
    G ? G.effect = new KeyframeEffect(z, j, {
      composite: C
    }) : x.set(z, Xe(N, [z.animate(j, {
      timeline: q,
      composite: C
    })]));
  }, V = (z, q, j) => {
    const C = j ? Zs : an;
    ce(z, (N) => {
      C(N.Lt, q);
    });
  }, E = (z, q) => {
    ce(z, (j) => {
      const [C, N] = q(j);
      Vt(C, N);
    });
  }, S = (z, q) => {
    E(z, (j) => {
      const { Mt: C } = j;
      return [C, {
        [q ? xt : yt]: bo(H(q))
      }];
    });
  }, O = (z, q) => {
    const { Pt: j } = s, C = q ? "x" : "y", N = k[C], G = wo(j)[C], K = (Q, ie) => xs(bo(A(Q, G ? ie : 1 - ie, q)), q);
    N ? ce(z, (Q) => {
      const { Mt: ie } = Q;
      D(ie, N, L({
        transform: [0, 1].map((ye) => K(Q, ye))
      }));
    }) : E(z, (Q) => [Q.Mt, {
      transform: K(Q, ko(j, He(m))[C])
    }]);
  }, $ = (z) => p && !v && kt(z) === u, w = [], I = [], R = [], oe = (z, q, j) => {
    const C = Go(j), N = C ? j : !0, G = C ? !j : !0;
    N && V(I, z, q), G && V(R, z, q);
  }, de = () => {
    S(I, !0), S(R);
  }, le = () => {
    O(I, !0), O(R);
  }, F = () => {
    if (p) {
      const { Rt: z, Pt: q } = s, j = wo(q), C = 0.5;
      if (k.x && k.y)
        ce(Xe(R, I), ({ Lt: N }) => {
          if ($(N)) {
            const G = (K) => D(N, k[K], L({
              transform: [0, j[K] ? 1 : -1].map((Q) => xs(Hs(Q * (z[K] - C)), K === "x"))
            }), "add");
            G("x"), G("y");
          } else
            B(N);
        });
      else {
        const N = ko(q, He(m)), G = (K) => {
          const { Lt: Q } = K, ie = $(Q) && Q, ye = (Se, ne, we) => {
            const Ee = ne * Se;
            return Hs(we ? Ee : -Ee);
          };
          return [ie, ie && {
            transform: xs({
              x: ye(N.x, z.x, j.x),
              y: ye(N.y, z.y, j.y)
            })
          }];
        };
        E(I, G), E(R, G);
      }
    }
  }, Z = (z) => {
    const j = bt(`${Be} ${z ? Ur : zr}`), C = bt(xn), N = bt(oo), G = {
      Lt: j,
      kt: C,
      Mt: N
    };
    return be(z ? I : R, G), be(w, [Oe(j, C), Oe(C, N), J(lt, j), B, r(G, oe, O, z)]), G;
  }, te = J(Z, !0), Y = J(Z, !1), ue = () => (Oe(U, I[0].Lt), Oe(U, R[0].Lt), J(Ie, w));
  return te(), Y(), [{
    Ut: de,
    Nt: le,
    qt: F,
    Bt: oe,
    Ft: {
      V: k.x,
      jt: I,
      Xt: te,
      Yt: J(E, I)
    },
    Wt: {
      V: k.y,
      jt: R,
      Xt: Y,
      Yt: J(E, R)
    }
  }, ue];
}, ia = (t, e, s, r) => (o, c, i, d) => {
  const { ht: l, ot: u, nt: h, gt: m, Jt: v, Ot: p } = e, { Lt: b, kt: y, Mt: x } = o, [M, k] = ut(333), [U, H] = ut(444), [A, L] = ut(), B = J(i, [o], d), D = ($) => {
    Fe(m.scrollBy) && m.scrollBy({
      behavior: "smooth",
      left: $.x,
      top: $.y
    });
  }, V = d ? xt : yt, E = () => {
    const $ = "pointerup pointercancel lostpointercapture", w = `client${d ? "X" : "Y"}`, I = d ? "left" : "top", R = d ? "w" : "h", oe = d ? "x" : "y", de = (le, F) => (Z) => {
      const { Rt: te } = s, Y = Mt(y)[R] - Mt(x)[R], z = F * Z / Y * te[oe];
      Pe(m, {
        [oe]: le + z
      });
    };
    return fe(y, "pointerdown", (le) => {
      const F = _t(le.target, `.${oo}`) === x, Z = F ? x : y, te = t.scrollbars, { button: Y, isPrimary: ue, pointerType: z } = le, { pointers: q } = te;
      if (Y === 0 && ue && te[F ? "dragScroll" : "clickScroll"] && (q || []).includes(z)) {
        H();
        const C = !F && le.shiftKey, N = J(At, x), G = J(At, y), K = (_e, Me) => (_e || N())[I] - (Me || G())[I], Q = Cs(At(m)[V]) / Mt(m)[R] || 1, ie = de(He(m)[oe], 1 / Q), ye = le[w], Se = N(), ne = G(), we = Se[V], Ee = K(Se, ne) + we / 2, Re = ye - ne[I], ke = F ? 0 : Re - Ee, De = (_e) => {
          Ie(Te), Z.releasePointerCapture(_e.pointerId);
        }, xe = () => p(Or, !0), ge = xe(), Te = [() => {
          const _e = He(m);
          ge();
          const Me = He(m), Le = {
            x: Me.x - _e.x,
            y: Me.y - _e.y
          };
          (Jt(Le.x) > 3 || Jt(Le.y) > 3) && (xe(), Pe(m, _e), D(Le), U(ge));
        }, fe(v, $, De), fe(v, "selectstart", (_e) => Fs(_e), {
          H: !1
        }), fe(y, $, De), fe(y, "pointermove", (_e) => {
          const Me = _e[w] - ye;
          (F || C) && ie(ke + Me);
        })];
        if (Z.setPointerCapture(le.pointerId), C)
          ie(ke);
        else if (!F) {
          const _e = Ht(na);
          _e && be(Te, _e(ie, K, ke, we, Re));
        }
      }
    });
  };
  let S = !0;
  const O = ($) => $.propertyName.indexOf(V) > -1;
  return J(Ie, [fe(x, "pointermove pointerleave", r), fe(b, "pointerenter", () => {
    c(Ao, !0);
  }), fe(b, "pointerleave pointercancel", () => {
    c(Ao, !1);
  }), !h && fe(b, "mousedown", () => {
    const $ = Os();
    (vo($, st) || vo($, at) || $ === document.body) && Qt(J(Is, u), 25);
  }), fe(b, "wheel", ($) => {
    const { deltaX: w, deltaY: I, deltaMode: R } = $;
    S && R === 0 && kt(b) === l && D({
      x: w,
      y: I
    }), S = !1, c(Vo, !0), M(() => {
      S = !0, c(Vo);
    }), Fs($);
  }, {
    H: !1,
    I: !0
  }), fe(x, "transitionstart", ($) => {
    if (O($)) {
      const w = () => {
        B(), A(w);
      };
      w();
    }
  }), fe(x, "transitionend transitioncancel", ($) => {
    O($) && (L(), B());
  }), fe(b, "pointerdown", J(fe, v, "click", pn, {
    A: !0,
    I: !0,
    H: !1
  }), {
    I: !0
  }), E(), k, H, L]);
}, ca = (t, e, s, r, o, c) => {
  let i, d, l, u, h, m = rt, v = 0;
  const p = (F) => F.pointerType === "mouse", [b, y] = ut(), [x, M] = ut(100), [k, U] = ut(100), [H, A] = ut(() => v), [L, B] = la(t, o, r, ia(e, o, r, (F) => p(F) && R())), { ht: D, Kt: V, yt: E } = o, { Bt: S, Ut: O, Nt: $, qt: w } = L, I = (F, Z) => {
    if (A(), F)
      S(Lo);
    else {
      const te = J(S, Lo, !0);
      v > 0 && !Z ? H(te) : te();
    }
  }, R = () => {
    (l ? !i : !u) && (I(!0), x(() => {
      I(!1);
    }));
  }, oe = (F) => {
    S(zs, F, !0), S(zs, F, !1);
  }, de = (F) => {
    p(F) && (i = l, l && I(!0));
  }, le = [A, M, U, y, () => m(), fe(D, "pointerover", de, {
    A: !0
  }), fe(D, "pointerenter", de), fe(D, "pointerleave", (F) => {
    p(F) && (i = !1, l && I(!1));
  }), fe(D, "pointermove", (F) => {
    p(F) && d && R();
  }), fe(V, "scroll", (F) => {
    b(() => {
      $(), R();
    }), c(F), w();
  })];
  return [() => J(Ie, be(le, B())), ({ It: F, Tt: Z, Gt: te, Qt: Y }) => {
    const { Zt: ue, tn: z, nn: q, sn: j } = Y || {}, { Ct: C, dt: N } = te || {}, { ct: G } = s, { M: K } = Ge(), { G: Q, en: ie } = r, [ye, Se] = F("showNativeOverlaidScrollbars"), [ne, we] = F("scrollbars.theme"), [Ee, Re] = F("scrollbars.visibility"), [ke, De] = F("scrollbars.autoHide"), [xe, ge] = F("scrollbars.autoHideSuspend"), [Te] = F("scrollbars.autoHideDelay"), [_e, Me] = F("scrollbars.dragScroll"), [Le, vt] = F("scrollbars.clickScroll"), [Bt, hs] = F("overflow"), ps = N && !Z, vs = ie.x || ie.y, Ne = ue || z || j || C || Z, gs = q || Re || hs, Rt = ye && K.x && K.y, Ft = (Ze, Et, Tt) => {
      const It = Ze.includes(wt) && (Ee === ot || Ee === "auto" && Et === wt);
      return S(Pr, It, Tt), It;
    };
    if (v = Te, ps && (xe && vs ? (oe(!1), m(), k(() => {
      m = fe(V, "scroll", J(oe, !0), {
        A: !0
      });
    })) : oe(!0)), Se && S(Ir, Rt), we && (S(h), S(ne, !0), h = ne), ge && !xe && oe(!0), De && (d = ke === "move", l = ke === "leave", u = ke === "never", I(u, !0)), Me && S(Gr, _e), vt && S(qr, Le), gs) {
      const Ze = Ft(Bt.x, Q.x, !0), Et = Ft(Bt.y, Q.y, !1);
      S(jr, !(Ze && Et));
    }
    Ne && (O(), $(), w(), S(Do, !ie.x, !0), S(Do, !ie.y, !1), S(Nr, G && !E));
  }, {}, L];
}, da = (t) => {
  const e = Ge(), { P: s, R: r } = e, { elements: o } = s(), { host: c, padding: i, viewport: d, content: l } = o, u = ts(t), h = u ? {} : t, { elements: m } = h, { host: v, padding: p, viewport: b, content: y } = m || {}, x = u ? t : h.target, M = cn(x), k = ss(x, "textarea"), U = x.ownerDocument, H = U.documentElement, A = () => U.defaultView || Ae, L = J(Wr, [x]), B = J(wn, [x]), D = J(bt, ""), V = J(L, D, d), E = J(B, D, l), S = V(b), O = S === x, $ = O && M, w = !O && E(y), I = !O && S === w, R = $ ? H : S, oe = k ? L(D, c, v) : x, de = $ ? R : oe, le = !O && B(D, i, p), F = !I && w, Z = [F, R, le, de].map((ne) => ts(ne) && !kt(ne) && ne), te = (ne) => ne && Ws(Z, ne), Y = te(R) ? x : R, ue = {
    vt: x,
    ht: de,
    ot: R,
    cn: le,
    bt: F,
    gt: $ ? H : R,
    Kt: $ ? U : R,
    rn: M ? H : Y,
    Jt: U,
    wt: k,
    yt: M,
    Dt: u,
    nt: O,
    ln: A,
    St: (ne) => Qs(R, st, ne),
    Ot: (ne, we) => Ls(R, st, ne, we)
  }, { vt: z, ht: q, cn: j, ot: C, bt: N } = ue, G = [() => {
    Ue(q, [at, ys]), Ue(z, ys), M && Ue(H, [ys, at]);
  }], K = k && te(q);
  let Q = k ? z : Vs([N, C, j, q, z].find((ne) => ne && !te(ne)));
  const ie = $ ? z : N || C, ye = J(Ie, G);
  return [ue, () => {
    const ne = A(), we = Os(), Ee = (ge) => {
      Oe(kt(ge), Vs(ge)), lt(ge);
    }, Re = (ge) => fe(ge, "focusin focusout focus blur", pn, {
      I: !0,
      H: !1
    }), ke = "tabindex", De = Xs(C, ke), xe = Re(we);
    return Ye(q, at, O ? "" : Ar), Ye(j, Us, ""), Ye(C, st, ""), Ye(N, Mo, ""), O || (Ye(C, ke, De || "-1"), M && Ye(H, To, "")), K && (go(z, q), be(G, () => {
      go(q, z), lt(q);
    })), Oe(ie, Q), Oe(q, j), Oe(j || q, !O && C), Oe(C, N), be(G, [xe, () => {
      const ge = Os(), Te = te(C), _e = Te && ge === C ? z : ge, Me = Re(_e);
      Ue(j, Us), Ue(N, Mo), Ue(C, st), M && Ue(H, To), De ? Ye(C, ke, De) : Ue(C, ke), te(N) && Ee(N), Te && Ee(C), te(j) && Ee(j), Is(_e), Me();
    }]), r && !O && (Js(C, st, bn), be(G, J(Ue, C, st))), Is(!O && M && we === z && ne.top === ne ? C : we), xe(), Q = 0, ye;
  }, ye];
}, ua = ({ bt: t }) => ({ Gt: e, an: s, Tt: r }) => {
  const { xt: o } = e || {}, { $t: c } = s;
  t && (o || r) && Vt(t, {
    [yt]: c && "100%"
  });
}, ma = ({ ht: t, cn: e, ot: s, nt: r }, o) => {
  const [c, i] = Ve({
    i: xr,
    o: xo()
  }, J(xo, t, "padding", ""));
  return ({ It: d, Gt: l, an: u, Tt: h }) => {
    let [m, v] = i(h);
    const { R: p } = Ge(), { ft: b, Ht: y, Ct: x } = l || {}, { ct: M } = u, [k, U] = d("paddingAbsolute");
    (b || v || (h || y)) && ([m, v] = c(h));
    const A = !r && (U || x || v);
    if (A) {
      const L = !k || !e && !p, B = m.r + m.l, D = m.t + m.b, V = {
        [Zo]: L && !M ? -B : 0,
        [en]: L ? -D : 0,
        [Qo]: L && M ? -B : 0,
        top: L ? -m.t : 0,
        right: L ? M ? -m.r : "auto" : 0,
        left: L ? M ? "auto" : -m.l : 0,
        [xt]: L && `calc(100% + ${B}px)`
      }, E = {
        [Wo]: L ? m.t : 0,
        [Yo]: L ? m.r : 0,
        [Jo]: L ? m.b : 0,
        [Xo]: L ? m.l : 0
      };
      Vt(e || s, V), Vt(s, E), re(o, {
        cn: m,
        un: !L,
        rt: e ? E : re({}, V, E)
      });
    }
    return {
      _n: A
    };
  };
}, fa = (t, e) => {
  const s = Ge(), { ht: r, cn: o, ot: c, nt: i, Kt: d, gt: l, yt: u, Ot: h, ln: m } = t, { R: v } = s, p = u && i, b = J(Po, 0), y = ["display", "direction", "flexDirection", "writingMode"], x = {
    i: tn,
    o: {
      w: 0,
      h: 0
    }
  }, M = {
    i: Wt,
    o: {}
  }, k = (F) => {
    h(_n, !p && F);
  }, U = (F, Z) => {
    const te = Ae.devicePixelRatio % 1 !== 0 ? 1 : 0, Y = {
      w: b(F.w - Z.w),
      h: b(F.h - Z.h)
    };
    return {
      w: Y.w > te ? Y.w : 0,
      h: Y.h > te ? Y.h : 0
    };
  }, [H, A] = Ve(x, J(to, c)), [L, B] = Ve(x, J(Bs, c)), [D, V] = Ve(x), [E] = Ve(M), [S, O] = Ve(x), [$] = Ve(M), [w] = Ve({
    i: (F, Z) => ds(F, Z, y),
    o: {}
  }, () => Er(c) ? pt(c, y) : {}), [I, R] = Ve({
    i: (F, Z) => Wt(F.T, Z.T) && Wt(F.D, Z.D),
    o: vn()
  }, () => {
    k(!0);
    const F = He(l), Z = h(Hr, !0), te = fe(d, wt, (j) => {
      const C = He(l);
      j.isTrusted && C.x === F.x && C.y === F.y && hn(j);
    }, {
      I: !0,
      A: !0
    });
    Pe(l, {
      x: 0,
      y: 0
    }), Z();
    const Y = He(l), ue = Bs(l);
    Pe(l, {
      x: ue.w,
      y: ue.h
    });
    const z = He(l);
    Pe(l, {
      x: z.x - Y.x < 1 && -ue.w,
      y: z.y - Y.y < 1 && -ue.h
    });
    const q = He(l);
    return Pe(l, F), Gs(() => te()), {
      T: Y,
      D: q
    };
  }), oe = Ht(En), de = (F, Z) => `${Z ? Dr : Lr}${br(F)}`, le = (F) => {
    const Z = (Y) => [ot, dt, wt].map((ue) => de(ue, Y)), te = Z(!0).concat(Z()).join(" ");
    h(te), h(Qe(F).map((Y) => de(F[Y], Y === "x")).join(" "), !0);
  };
  return ({ It: F, Gt: Z, an: te, Tt: Y }, { _n: ue }) => {
    const { ft: z, Ht: q, Ct: j, dt: C, zt: N } = Z || {}, G = oe && oe.tt(t, e, te, s, F), { it: K, ut: Q, _t: ie } = G || {}, [ye, Se] = sa(F, s), [ne, we] = F("overflow"), Ee = os(ne.x), Re = os(ne.y), ke = z || ue || q || j || N || Se;
    let De = A(Y), xe = B(Y), ge = V(Y), Te = O(Y);
    if (Se && v && h(bn, !ye), ke) {
      Qs(r, at, Xt) && k(!0);
      const [co] = Q ? Q() : [], [Nt] = De = H(Y), [Ut] = xe = L(Y), zt = mn(c), Pt = p && Cr(m()), Un = {
        w: b(Ut.w + Nt.w),
        h: b(Ut.h + Nt.h)
      }, uo = {
        w: b((Pt ? Pt.w : zt.w + b(zt.w - Ut.w)) + Nt.w),
        h: b((Pt ? Pt.h : zt.h + b(zt.h - Ut.h)) + Nt.h)
      };
      co && co(), Te = S(uo), ge = D(U(Un, uo), Y);
    }
    const [_e, Me] = Te, [Le, vt] = ge, [Bt, hs] = xe, [ps, vs] = De, [Ne, gs] = E({
      x: Le.w > 0,
      y: Le.h > 0
    }), Rt = Ee && Re && (Ne.x || Ne.y) || Ee && Ne.x && !Ne.y || Re && Ne.y && !Ne.x, Ft = ue || j || N || vs || hs || Me || vt || we || Se || ke, Ze = oa(Ne, ne), [Et, Tt] = $(Ze.G), [, It] = w(Y), io = j || C || It || gs || Y, [In, Nn] = io ? I(Y) : R();
    return Ft && (Tt && le(Ze.G), ie && K && Vt(c, ie(Ze, te, K(Ze, Bt, ps)))), k(!1), Ls(r, at, Xt, Rt), Ls(o, Us, Xt, Rt), re(e, {
      G: Et,
      Vt: {
        x: _e.w,
        y: _e.h
      },
      Rt: {
        x: Le.w,
        y: Le.h
      },
      en: Ne,
      Pt: Tr(In, Le)
    }), {
      nn: Tt,
      Zt: Me,
      tn: vt,
      sn: Nn || vt,
      dn: io
    };
  };
}, ha = (t) => {
  const [e, s, r] = da(t), o = {
    cn: {
      t: 0,
      r: 0,
      b: 0,
      l: 0
    },
    un: !1,
    rt: {
      [Zo]: 0,
      [en]: 0,
      [Qo]: 0,
      [Wo]: 0,
      [Yo]: 0,
      [Jo]: 0,
      [Xo]: 0
    },
    Vt: {
      x: 0,
      y: 0
    },
    Rt: {
      x: 0,
      y: 0
    },
    G: {
      x: dt,
      y: dt
    },
    en: {
      x: !1,
      y: !1
    },
    Pt: vn()
  }, { vt: c, gt: i, nt: d } = e, { R: l, M: u } = Ge(), h = !l && (u.x || u.y), m = [ua(e), ma(e, o), fa(e, o)];
  return [s, (v) => {
    const p = {}, y = h && He(i);
    return ce(m, (x) => {
      re(p, x(v, p) || {});
    }), Pe(i, y), !d && Pe(c, 0), p;
  }, o, e, r];
}, pa = (t, e, s, r, o) => {
  const c = Eo(e, {}), [i, d, l, u, h] = ha(t), [m, v, p] = aa(u, l, c, (U) => {
    k({}, U);
  }), [b, y, , x] = ca(t, e, p, l, u, o), M = (U) => Qe(U).some((H) => !!U[H]), k = (U, H) => {
    if (s())
      return !1;
    const { fn: A, Tt: L, At: B, pn: D } = U, V = A || {}, E = !!L, S = {
      It: Eo(e, V, E),
      fn: V,
      Tt: E
    };
    if (D)
      return y(S), !1;
    const O = H || v(re({}, S, {
      At: B
    })), $ = d(re({}, S, {
      an: p,
      Gt: O
    }));
    y(re({}, S, {
      Gt: O,
      Qt: $
    }));
    const w = M(O), I = M($), R = w || I || !Ys(V) || E;
    return R && r(U, {
      Gt: O,
      Qt: $
    }), R;
  };
  return [() => {
    const { rn: U, gt: H } = u, A = He(U), L = [m(), i(), b()];
    return Pe(H, A), J(Ie, L);
  }, k, () => ({
    vn: p,
    hn: l
  }), {
    gn: u,
    bn: x
  }, h];
}, it = (t, e, s) => {
  const { N: r } = Ge(), o = ts(t), c = o ? t : t.target, i = kn(c);
  if (e && !i) {
    let d = !1;
    const l = [], u = {}, h = (E) => {
      const S = on(E), O = Ht(ea);
      return O ? O(S, !0) : S;
    }, m = re({}, r(), h(e)), [v, p, b] = Ns(), [y, x, M] = Ns(s), k = (E, S) => {
      M(E, S), b(E, S);
    }, [U, H, A, L, B] = pa(t, m, () => d, ({ fn: E, Tt: S }, { Gt: O, Qt: $ }) => {
      const { ft: w, Ct: I, xt: R, Ht: oe, Et: de, dt: le } = O, { Zt: F, tn: Z, nn: te, sn: Y } = $;
      k("updated", [V, {
        updateHints: {
          sizeChanged: !!w,
          directionChanged: !!I,
          heightIntrinsicChanged: !!R,
          overflowEdgeChanged: !!F,
          overflowAmountChanged: !!Z,
          overflowStyleChanged: !!te,
          scrollCoordinatesChanged: !!Y,
          contentMutation: !!oe,
          hostMutation: !!de,
          appear: !!le
        },
        changedOptions: E || {},
        force: !!S
      }]);
    }, (E) => k("scroll", [V, E])), D = (E) => {
      Jr(c), Ie(l), d = !0, k("destroyed", [V, E]), p(), x();
    }, V = {
      options(E, S) {
        if (E) {
          const O = S ? r() : {}, $ = gn(m, re(O, h(E)));
          Ys($) || (re(m, $), H({
            fn: $
          }));
        }
        return re({}, m);
      },
      on: y,
      off: (E, S) => {
        E && S && x(E, S);
      },
      state() {
        const { vn: E, hn: S } = A(), { ct: O } = E, { Vt: $, Rt: w, G: I, en: R, cn: oe, un: de, Pt: le } = S;
        return re({}, {
          overflowEdge: $,
          overflowAmount: w,
          overflowStyle: I,
          hasOverflow: R,
          scrollCoordinates: {
            start: le.T,
            end: le.D
          },
          padding: oe,
          paddingAbsolute: de,
          directionRTL: O,
          destroyed: d
        });
      },
      elements() {
        const { vt: E, ht: S, cn: O, ot: $, bt: w, gt: I, Kt: R } = L.gn, { Ft: oe, Wt: de } = L.bn, le = (Z) => {
          const { Mt: te, kt: Y, Lt: ue } = Z;
          return {
            scrollbar: ue,
            track: Y,
            handle: te
          };
        }, F = (Z) => {
          const { jt: te, Xt: Y } = Z, ue = le(te[0]);
          return re({}, ue, {
            clone: () => {
              const z = le(Y());
              return H({
                pn: !0
              }), z;
            }
          });
        };
        return re({}, {
          target: E,
          host: S,
          padding: O || $,
          viewport: $,
          content: w || $,
          scrollOffsetElement: I,
          scrollEventElement: R,
          scrollbarHorizontal: F(oe),
          scrollbarVertical: F(de)
        });
      },
      update: (E) => H({
        Tt: E,
        At: !0
      }),
      destroy: J(D, !1),
      plugin: (E) => u[Qe(E)[0]]
    };
    return be(l, [B]), Xr(c, V), Cn($n, it, [V, v, u]), Yr(L.gn.yt, !o && t.cancel) ? (D(!0), V) : (be(l, U()), k("initialized", [V]), V.update(!0), V);
  }
  return i;
};
it.plugin = (t) => {
  const e = qe(t), s = e ? t : [t], r = s.map((o) => Cn(o, it)[0]);
  return Zr(s), e ? r : r[0];
};
it.valid = (t) => {
  const e = t && t.elements, s = Fe(e) && e();
  return es(s) && !!kn(s.target);
};
it.env = () => {
  const { k: t, M: e, R: s, V: r, B: o, F: c, P: i, U: d, N: l, q: u } = Ge();
  return re({}, {
    scrollbarsSize: t,
    scrollbarsOverlaid: e,
    scrollbarsHiding: s,
    scrollTimeline: r,
    staticDefaultInitialization: o,
    staticDefaultOptions: c,
    getDefaultInitialization: i,
    setDefaultInitialization: d,
    getDefaultOptions: l,
    setDefaultOptions: u
  });
};
function va() {
  let t;
  const e = T(null), s = Math.floor(Math.random() * 2 ** 32), r = T(!1), o = T([]), c = () => o.value, i = () => t.getSelection(), d = () => o.value.length, l = () => t.clearSelection(!0), u = T(), h = T(null), m = T(null), v = T(null);
  function p() {
    t = new er({
      area: e.value,
      keyboardDrag: !1,
      selectedClass: "vf-explorer-selected",
      selectorClass: "vf-explorer-selector"
    }), t.subscribe("DS:start:pre", ({ items: H, event: A, isDragging: L }) => {
      if (L)
        t.Interaction._reset(A);
      else {
        r.value = !1;
        const B = e.value.offsetWidth - A.offsetX, D = e.value.offsetHeight - A.offsetY;
        B < 15 && D < 15 && t.Interaction._reset(A), A.target.classList.contains("os-scrollbar-handle") && t.Interaction._reset(A);
      }
    }), document.addEventListener("dragleave", (H) => {
      !H.buttons && r.value && (r.value = !1);
    });
  }
  const b = () => ft(() => {
    t.addSelection(
      t.getSelectables()
    ), y();
  }), y = () => {
    o.value = t.getSelection().map((H) => JSON.parse(H.dataset.item)), u.value(o.value);
  }, x = () => ft(() => {
    const H = c().map((A) => A.path);
    l(), t.setSettings({
      selectables: document.getElementsByClassName("vf-item-" + s)
    }), t.addSelection(
      t.getSelectables().filter((A) => H.includes(JSON.parse(A.dataset.item).path))
    ), y(), k();
  }), M = (H) => {
    u.value = H, t.subscribe("DS:end", ({ items: A, event: L, isDragging: B }) => {
      o.value = A.map((D) => JSON.parse(D.dataset.item)), H(A.map((D) => JSON.parse(D.dataset.item)));
    });
  }, k = () => {
    h.value && (e.value.getBoundingClientRect().height < e.value.scrollHeight ? (m.value.style.height = e.value.scrollHeight + "px", m.value.style.display = "block") : (m.value.style.height = "100%", m.value.style.display = "none"));
  }, U = (H) => {
    if (!h.value)
      return;
    const { scrollOffsetElement: A } = h.value.elements();
    A.scrollTo(
      {
        top: e.value.scrollTop,
        left: 0
      }
    );
  };
  return Ce(() => {
    it(v.value, {
      scrollbars: {
        theme: "vf-theme-dark dark:vf-theme-light"
      },
      plugins: {
        OverlayScrollbars: it
        // ScrollbarsHidingPlugin,
        // SizeObserverPlugin,
        // ClickScrollPlugin
      }
    }, {
      initialized: (H) => {
        h.value = H;
      },
      scroll: (H, A) => {
        const { scrollOffsetElement: L } = H.elements();
        e.value.scrollTo({
          top: L.scrollTop,
          left: 0
        });
      }
    }), p(), k(), new ResizeObserver(k).observe(e.value), e.value.addEventListener("scroll", U), t.subscribe("DS:scroll", ({ isDragging: H }) => H || U());
  }), qs(() => {
    t && t.stop();
  }), Ro(() => {
    t && t.Area.reset();
  }), {
    area: e,
    explorerId: s,
    isDraggingRef: r,
    scrollBar: m,
    scrollBarContainer: v,
    getSelected: c,
    getSelection: i,
    selectAll: b,
    clearSelection: l,
    refreshSelection: x,
    getCount: d,
    onSelect: M
  };
}
function ga(t, e) {
  const s = T(t), r = T(e), o = T([]), c = T([]), i = T([]), d = T(!1), l = T(5);
  let u = !1, h = !1;
  const m = Ot({
    adapter: s,
    storages: [],
    dirname: r,
    files: []
  });
  function v() {
    let k = [], U = [], H = r.value ?? s.value + "://";
    H.length === 0 && (o.value = []), H.replace(s.value + "://", "").split("/").forEach(function(B) {
      k.push(B), k.join("/") !== "" && U.push({
        basename: B,
        name: B,
        path: s.value + "://" + k.join("/"),
        type: "dir"
      });
    }), c.value = U;
    const [A, L] = b(U, l.value);
    i.value = L, o.value = A;
  }
  function p(k) {
    l.value = k, v();
  }
  function b(k, U) {
    return k.length > U ? [k.slice(-U), k.slice(0, -U)] : [k, []];
  }
  function y(k = null) {
    d.value = k ?? !d.value;
  }
  function x() {
    return o.value && o.value.length && !h;
  }
  const M = Je(() => {
    var k;
    return ((k = o.value[o.value.length - 2]) == null ? void 0 : k.path) ?? s.value + "://";
  });
  return Ce(() => {
  }), mt(r, v), Ce(v), {
    adapter: s,
    path: r,
    loading: u,
    searchMode: h,
    data: m,
    breadcrumbs: o,
    breadcrumbItems: c,
    limitBreadcrumbItems: p,
    hiddenBreadcrumbs: i,
    showHiddenBreadcrumbs: d,
    toggleHiddenBreadcrumbs: y,
    isGoUpAvailable: x,
    parentFolderPath: M
  };
}
const _a = (t, e) => {
  const s = lr(t.id), r = Zn(), o = s.getStore("metricUnits", !1), c = fr(s, t.theme), i = e.i18n, d = t.locale ?? e.locale, l = s.getStore("adapter"), u = (v) => Array.isArray(v) ? v : dr, h = s.getStore("persist-path", t.persist), m = h ? s.getStore("path", t.path) : t.path;
  return Ot({
    /** 
    * Core properties
    * */
    // app version
    version: ur,
    // root element
    root: null,
    // app id
    debug: t.debug,
    // Event Bus
    emitter: r,
    // storage
    storage: s,
    // localization object
    i18n: Je(() => cr(s, d, r, i)),
    // modal state
    modal: hr(),
    // dragSelect object, it is responsible for selecting items
    dragSelect: Je(() => va()),
    // http object
    requester: ar(t.request),
    // active features
    features: u(t.features),
    // view state
    view: s.getStore("viewport", "grid"),
    // fullscreen state
    fullScreen: s.getStore("full-screen", t.fullScreen),
    // show tree view
    showTreeView: s.getStore("show-tree-view", t.showTreeView),
    // pinnedFolders
    pinnedFolders: s.getStore("pinned-folders", t.pinnedFolders),
    // treeViewData
    treeViewData: [],
    // selectButton state
    selectButton: t.selectButton,
    // max file size
    maxFileSize: t.maxFileSize,
    /**
    * Settings
    * */
    // theme state
    theme: c,
    // unit state - for example: GB or GiB
    metricUnits: o,
    // human readable file sizes
    filesize: o ? Uo : No,
    // show large icons in list view
    compactListView: s.getStore("compact-list-view", !0),
    // persist state
    persist: h,
    // show thumbnails
    showThumbnails: s.getStore("show-thumbnails", t.showThumbnails),
    // file system
    fs: ga(l, m)
  });
}, ba = /* @__PURE__ */ n("div", { class: "fixed inset-0 bg-gray-500 dark:bg-gray-600 dark:bg-opacity-75 bg-opacity-75 transition-opacity" }, null, -1), xa = { class: "fixed z-10 inset-0 overflow-hidden" }, ya = { class: "bg-white dark:bg-gray-800 px-4 pt-5 pb-4 sm:p-6 sm:pb-4" }, wa = { class: "bg-gray-50 dark:bg-gray-800 dark:border-t dark:border-gray-700 px-4 py-3 sm:px-6 sm:flex sm:flex-row-reverse" }, Ke = {
  __name: "ModalLayout",
  setup(t) {
    const e = T(null), s = ae("ServiceContainer");
    return Ce(() => {
      const r = document.querySelector(".v-f-modal input");
      r && r.focus(), ft(() => {
        if (document.querySelector(".v-f-modal input") && window.innerWidth < 768) {
          const o = e.value.getBoundingClientRect().bottom + 16;
          window.scrollTo({
            top: o,
            left: 0,
            behavior: "smooth"
          });
        }
      });
    }), (r, o) => (f(), g("div", {
      class: "v-f-modal relative z-30",
      "aria-labelledby": "modal-title",
      role: "dialog",
      "aria-modal": "true",
      onKeyup: o[1] || (o[1] = $t((c) => a(s).modal.close(), ["esc"])),
      tabindex: "0"
    }, [
      ba,
      n("div", xa, [
        n("div", {
          class: "flex items-end sm:items-center justify-center min-h-full p-4 text-center sm:p-0",
          onMousedown: o[0] || (o[0] = nt((c) => a(s).modal.close(), ["self"]))
        }, [
          n("div", {
            ref_key: "modalBody",
            ref: e,
            class: "relative bg-white dark:bg-gray-800 rounded-lg text-left overflow-hidden shadow-xl transform transition-all sm:my-8 sm:max-w-4xl md:max-w-2xl lg:max-w-3xl xl:max-w-3xl w-full"
          }, [
            n("div", ya, [
              Dt(r.$slots, "default")
            ]),
            n("div", wa, [
              Dt(r.$slots, "buttons")
            ])
          ], 512)
        ], 32)
      ])
    ], 32));
  }
}, ka = (t, e) => {
  const s = t.__vccOpts || t;
  for (const [r, o] of e)
    s[r] = o;
  return s;
}, $a = {
  props: {
    on: { type: String, required: !0 }
  },
  setup(t, { emit: e, slots: s }) {
    const r = ae("ServiceContainer"), o = T(!1), { t: c } = r.i18n;
    let i = null;
    const d = () => {
      clearTimeout(i), o.value = !0, i = setTimeout(() => {
        o.value = !1;
      }, 2e3);
    };
    return Ce(() => {
      r.emitter.on(t.on, d);
    }), qs(() => {
      clearTimeout(i);
    }), {
      shown: o,
      t: c
    };
  }
}, Sa = { key: 1 };
function Ca(t, e, s, r, o, c) {
  return f(), g("div", {
    class: me(["text-sm text-green-600 dark:text-green-600 transition-opacity duration-500 ease-out", [{ "opacity-0": !r.shown }]])
  }, [
    t.$slots.default ? Dt(t.$slots, "default", { key: 0 }) : (f(), g("span", Sa, _(r.t("Saved.")), 1))
  ], 2);
}
const gt = /* @__PURE__ */ ka($a, [["render", Ca]]), Ea = { class: "sm:flex sm:items-start select-none" }, Ta = /* @__PURE__ */ n("div", { class: "mx-auto flex-shrink-0 flex items-center justify-center h-12 w-12 rounded-full bg-blue-50 dark:bg-gray-500 sm:mx-0 sm:h-10 sm:w-10" }, [
  /* @__PURE__ */ n("svg", {
    xmlns: "http://www.w3.org/2000/svg",
    class: "h-6 w-6 stroke-blue-600 dark:stroke-blue-100",
    fill: "none",
    viewBox: "0 0 24 24",
    "stroke-width": "1.5",
    stroke: "currentColor"
  }, [
    /* @__PURE__ */ n("path", {
      "stroke-linecap": "round",
      "stroke-linejoin": "round",
      d: "M9.594 3.94c.09-.542.56-.94 1.11-.94h2.593c.55 0 1.02.398 1.11.94l.213 1.281c.063.374.313.686.645.87.074.04.147.083.22.127.325.196.72.257 1.075.124l1.217-.456a1.125 1.125 0 0 1 1.37.49l1.296 2.247a1.125 1.125 0 0 1-.26 1.431l-1.003.827c-.293.241-.438.613-.43.992a7.723 7.723 0 0 1 0 .255c-.008.378.137.75.43.991l1.004.827c.424.35.534.955.26 1.43l-1.298 2.247a1.125 1.125 0 0 1-1.369.491l-1.217-.456c-.355-.133-.75-.072-1.076.124a6.47 6.47 0 0 1-.22.128c-.331.183-.581.495-.644.869l-.213 1.281c-.09.543-.56.94-1.11.94h-2.594c-.55 0-1.019-.398-1.11-.94l-.213-1.281c-.062-.374-.312-.686-.644-.87a6.52 6.52 0 0 1-.22-.127c-.325-.196-.72-.257-1.076-.124l-1.217.456a1.125 1.125 0 0 1-1.369-.49l-1.297-2.247a1.125 1.125 0 0 1 .26-1.431l1.004-.827c.292-.24.437-.613.43-.991a6.932 6.932 0 0 1 0-.255c.007-.38-.138-.751-.43-.992l-1.004-.827a1.125 1.125 0 0 1-.26-1.43l1.297-2.247a1.125 1.125 0 0 1 1.37-.491l1.216.456c.356.133.751.072 1.076-.124.072-.044.146-.086.22-.128.332-.183.582-.495.644-.869l.214-1.28Z"
    }),
    /* @__PURE__ */ n("path", {
      "stroke-linecap": "round",
      "stroke-linejoin": "round",
      d: "M15 12a3 3 0 1 1-6 0 3 3 0 0 1 6 0Z"
    })
  ])
], -1), Ma = { class: "mt-3 sm:mt-0 sm:ml-4 sm:text-left w-full" }, Aa = {
  class: "text-lg leading-6 font-medium text-gray-900 dark:text-gray-400",
  id: "modal-title"
}, Da = {
  class: "flex",
  "aria-label": "Tabs"
}, La = ["onClick", "aria-current"], Va = {
  key: 0,
  class: "mt-4"
}, Oa = { class: "m-1 text-sm text-gray-500" }, Ha = {
  href: "https://vuefinder.ozdemir.be",
  class: "block mt-2 text-sm text-blue-500 dark:text-blue-400",
  target: "_blank"
}, Ba = {
  href: "https://github.com/n1crack/vuefinder",
  class: "block mt-2 text-sm text-blue-500 dark:text-blue-400",
  target: "_blank"
}, Ra = {
  key: 1,
  class: "mt-2"
}, Fa = { class: "m-1 text-sm text-gray-500" }, Ia = { class: "mt-3 text-left" }, Na = { class: "space-y-2" }, Ua = { class: "flex relative gap-x-3" }, za = { class: "h-6 items-center" }, Pa = { class: "flex-1 block text-sm" }, ja = {
  for: "metric_unit",
  class: "flex w-full font-medium text-gray-900 dark:text-gray-400"
}, qa = { class: "flex relative gap-x-3" }, Ga = { class: "h-6 items-center" }, Ka = { class: "flex-1 block text-sm" }, Wa = {
  for: "large_icons",
  class: "flex w-full font-medium text-gray-900 dark:text-gray-400"
}, Ya = { class: "flex relative gap-x-3" }, Xa = { class: "h-6 items-center" }, Ja = { class: "flex-1 block text-sm" }, Qa = {
  for: "persist_path",
  class: "flex w-full font-medium text-gray-900 dark:text-gray-400"
}, Za = { class: "flex relative gap-x-3" }, el = { class: "h-6 items-center" }, tl = { class: "flex-1 block text-sm" }, sl = {
  for: "show_thumbnails",
  class: "flex w-full font-medium text-gray-900 dark:text-gray-400"
}, ol = { class: "" }, nl = { class: "h-6 items-center" }, rl = {
  for: "theme",
  class: "flex w-full font-medium text-gray-900 dark:text-gray-400 text-sm"
}, al = { class: "flex text-sm" }, ll = ["label"], il = ["value"], cl = {
  key: 0,
  class: ""
}, dl = { class: "h-6 items-center" }, ul = {
  for: "language",
  class: "flex w-full font-medium text-gray-900 dark:text-gray-400 text-sm text-nowrap"
}, ml = { class: "flex text-sm" }, fl = ["label"], hl = ["value"], pl = {
  key: 2,
  class: "mt-3"
}, vl = { class: "space-y-2 sm:w-1/2" }, gl = { class: "flex justify-between text-sm text-gray-500 dark:text-gray-400" }, _l = /* @__PURE__ */ n("kbd", null, "F2", -1), bl = { class: "flex justify-between text-sm text-gray-500 dark:text-gray-400" }, xl = /* @__PURE__ */ n("kbd", null, "F5", -1), yl = { class: "flex justify-between text-sm text-gray-500 dark:text-gray-400" }, wl = /* @__PURE__ */ n("kbd", null, "Del", -1), kl = { class: "flex justify-between text-sm text-gray-500 dark:text-gray-400" }, $l = /* @__PURE__ */ n("div", null, [
  /* @__PURE__ */ n("kbd", null, "Esc")
], -1), Sl = { class: "flex justify-between text-sm text-gray-500 dark:text-gray-400" }, Cl = /* @__PURE__ */ n("div", null, [
  /* @__PURE__ */ n("kbd", null, "Ctrl"),
  /* @__PURE__ */ ee(" + "),
  /* @__PURE__ */ n("kbd", null, "A")
], -1), El = { class: "flex justify-between text-sm text-gray-500 dark:text-gray-400" }, Tl = /* @__PURE__ */ n("div", null, [
  /* @__PURE__ */ n("kbd", null, "Ctrl"),
  /* @__PURE__ */ ee(" + "),
  /* @__PURE__ */ n("kbd", null, "F")
], -1), Ml = { class: "flex justify-between text-sm text-gray-500 dark:text-gray-400" }, Al = /* @__PURE__ */ n("div", null, [
  /* @__PURE__ */ n("kbd", null, "Ctrl"),
  /* @__PURE__ */ ee(" + "),
  /* @__PURE__ */ n("kbd", null, "E")
], -1), Dl = { class: "flex justify-between text-sm text-gray-500 dark:text-gray-400" }, Ll = /* @__PURE__ */ n("div", null, [
  /* @__PURE__ */ n("kbd", null, "Ctrl"),
  /* @__PURE__ */ ee(" + "),
  /* @__PURE__ */ n("kbd", null, ",")
], -1), Vl = {
  key: 3,
  class: "mt-3"
}, Ol = { class: "m-1 text-sm text-gray-500" }, Mn = {
  __name: "ModalAbout",
  setup(t) {
    const e = ae("ServiceContainer"), { setStore: s, clearStore: r } = e.storage, { t: o, changeLocale: c, locale: i } = e.i18n, d = {
      ABOUT: "about",
      SETTINGS: "settings",
      SHORTCUTS: "shortcuts",
      RESET: "reset"
    }, l = Je(() => [
      { name: o("About"), key: d.ABOUT },
      { name: o("Settings"), key: d.SETTINGS },
      { name: o("Shortcuts"), key: d.SHORTCUTS },
      { name: o("Reset"), key: d.RESET }
    ]), u = T("about"), h = async () => {
      r(), location.reload();
    }, m = (H) => {
      e.theme.set(H), e.emitter.emit("vf-theme-saved");
    }, v = () => {
      e.metricUnits = !e.metricUnits, e.filesize = e.metricUnits ? Uo : No, s("metricUnits", e.metricUnits), e.emitter.emit("vf-metric-units-saved");
    }, p = () => {
      e.compactListView = !e.compactListView, s("compactListView", e.compactListView), e.emitter.emit("vf-compact-view-saved");
    }, b = () => {
      e.showThumbnails = !e.showThumbnails, s("show-thumbnails", e.showThumbnails), e.emitter.emit("vf-show-thumbnails-saved");
    }, y = () => {
      e.persist = !e.persist, s("persist-path", e.persist), e.emitter.emit("vf-persist-path-saved");
    }, { i18n: x } = ae("VueFinderOptions"), k = Object.fromEntries(
      Object.entries({
        en: "English",
        fr: "French (Français)",
        de: "German (Deutsch)",
        fa: "Persian (فارسی)",
        he: "Hebrew (עִברִית)",
        hi: "Hindi (हिंदी)",
        ru: "Russian (Pусский)",
        sv: "Swedish (Svenska)",
        tr: "Turkish (Türkçe)",
        zhCN: "Simplified Chinese (简体中文)",
        zhTW: "Traditional Chinese (繁體中文)"
      }).filter(([H]) => Object.keys(x).includes(H))
    ), U = Je(() => ({
      system: o("System"),
      light: o("Light"),
      dark: o("Dark")
    }));
    return (H, A) => (f(), X(Ke, null, {
      buttons: se(() => [
        n("button", {
          type: "button",
          onClick: A[8] || (A[8] = (L) => a(e).modal.close()),
          class: "vf-btn vf-btn-secondary"
        }, _(a(o)("Close")), 1)
      ]),
      default: se(() => [
        n("div", Ea, [
          Ta,
          n("div", Ma, [
            n("h3", Aa, _("Vuefinder " + a(e).version), 1),
            n("div", null, [
              n("div", null, [
                n("nav", Da, [
                  (f(!0), g(he, null, $e(l.value, (L) => (f(), g("button", {
                    key: L.name,
                    onClick: (B) => u.value = L.key,
                    class: me([L.key === u.value ? "bg-gray-100 text-gray-700 dark:bg-gray-700 dark:text-gray-300 border-sky-500" : "text-gray-500 dark:text-gray-500 hover:text-gray-700 border-gray-300 dark:border-gray-600", "px-3 py-2 border-b font-medium text-sm"]),
                    "aria-current": L.current ? "page" : void 0
                  }, _(L.name), 11, La))), 128))
                ])
              ])
            ]),
            u.value === d.ABOUT ? (f(), g("div", Va, [
              n("div", Oa, _(a(o)("Vuefinder is a simple, lightweight, and fast file manager library for Vue.js applications")), 1),
              n("a", Ha, _(a(o)("Project home")), 1),
              n("a", Ba, _(a(o)("Follow on GitHub")), 1)
            ])) : P("", !0),
            u.value === d.SETTINGS ? (f(), g("div", Ra, [
              n("div", Fa, _(a(o)("Customize your experience with the following settings.")), 1),
              n("div", Ia, [
                n("fieldset", null, [
                  n("div", Na, [
                    n("div", Ua, [
                      n("div", za, [
                        ve(n("input", {
                          id: "metric_unit",
                          name: "metric_unit",
                          type: "checkbox",
                          "onUpdate:modelValue": A[0] || (A[0] = (L) => a(e).metricUnits = L),
                          onClick: v,
                          class: "h-4 w-4 rounded border-gray-300 text-indigo-600 dark:accent-slate-400 focus:ring-indigo-600"
                        }, null, 512), [
                          [jt, a(e).metricUnits]
                        ])
                      ]),
                      n("div", Pa, [
                        n("label", ja, [
                          ee(_(a(o)("Use Metric Units")) + " ", 1),
                          W(gt, {
                            class: "ms-3",
                            on: "vf-metric-units-saved"
                          }, {
                            default: se(() => [
                              ee(_(a(o)("Saved.")), 1)
                            ]),
                            _: 1
                          })
                        ])
                      ])
                    ]),
                    n("div", qa, [
                      n("div", Ga, [
                        ve(n("input", {
                          id: "large_icons",
                          name: "large_icons",
                          type: "checkbox",
                          "onUpdate:modelValue": A[1] || (A[1] = (L) => a(e).compactListView = L),
                          onClick: p,
                          class: "h-4 w-4 rounded border-gray-300 text-indigo-600 dark:accent-slate-400 focus:ring-indigo-600"
                        }, null, 512), [
                          [jt, a(e).compactListView]
                        ])
                      ]),
                      n("div", Ka, [
                        n("label", Wa, [
                          ee(_(a(o)("Compact list view")) + " ", 1),
                          W(gt, {
                            class: "ms-3",
                            on: "vf-compact-view-saved"
                          }, {
                            default: se(() => [
                              ee(_(a(o)("Saved.")), 1)
                            ]),
                            _: 1
                          })
                        ])
                      ])
                    ]),
                    n("div", Ya, [
                      n("div", Xa, [
                        ve(n("input", {
                          id: "persist_path",
                          name: "persist_path",
                          type: "checkbox",
                          "onUpdate:modelValue": A[2] || (A[2] = (L) => a(e).persist = L),
                          onClick: y,
                          class: "h-4 w-4 rounded border-gray-300 text-indigo-600 dark:accent-slate-400 focus:ring-indigo-600"
                        }, null, 512), [
                          [jt, a(e).persist]
                        ])
                      ]),
                      n("div", Ja, [
                        n("label", Qa, [
                          ee(_(a(o)("Persist path on reload")) + " ", 1),
                          W(gt, {
                            class: "ms-3",
                            on: "vf-persist-path-saved"
                          }, {
                            default: se(() => [
                              ee(_(a(o)("Saved.")), 1)
                            ]),
                            _: 1
                          })
                        ])
                      ])
                    ]),
                    n("div", Za, [
                      n("div", el, [
                        ve(n("input", {
                          id: "show_thumbnails",
                          name: "show_thumbnails",
                          type: "checkbox",
                          "onUpdate:modelValue": A[3] || (A[3] = (L) => a(e).showThumbnails = L),
                          onClick: b,
                          class: "h-4 w-4 rounded border-gray-300 text-indigo-600 dark:accent-slate-400 focus:ring-indigo-600"
                        }, null, 512), [
                          [jt, a(e).showThumbnails]
                        ])
                      ]),
                      n("div", tl, [
                        n("label", sl, [
                          ee(_(a(o)("Show thumbnails")) + " ", 1),
                          W(gt, {
                            class: "ms-3",
                            on: "vf-show-thumbnails-saved"
                          }, {
                            default: se(() => [
                              ee(_(a(o)("Saved.")), 1)
                            ]),
                            _: 1
                          })
                        ])
                      ])
                    ]),
                    n("div", ol, [
                      n("div", nl, [
                        n("label", rl, _(a(o)("Theme")), 1)
                      ]),
                      n("div", al, [
                        ve(n("select", {
                          id: "theme",
                          "onUpdate:modelValue": A[4] || (A[4] = (L) => a(e).theme.value = L),
                          onChange: A[5] || (A[5] = (L) => m(L.target.value)),
                          class: "flex-shrink-0 sm:w-1/2 w-full text-sm text-slate-500 border dark:border-gray-600 dark:text-neutral-50 dark:bg-gray-700 rounded"
                        }, [
                          n("optgroup", {
                            label: a(o)("Theme")
                          }, [
                            (f(!0), g(he, null, $e(U.value, (L, B) => (f(), g("option", { value: B }, _(L), 9, il))), 256))
                          ], 8, ll)
                        ], 544), [
                          [Ss, a(e).theme.value]
                        ]),
                        W(gt, {
                          class: "ms-3 flex-shrink-0 flex-grow basis-full",
                          on: "vf-theme-saved"
                        }, {
                          default: se(() => [
                            ee(_(a(o)("Saved.")), 1)
                          ]),
                          _: 1
                        })
                      ])
                    ]),
                    a(e).features.includes(a(pe).LANGUAGE) && Object.keys(a(k)).length > 1 ? (f(), g("div", cl, [
                      n("div", dl, [
                        n("label", ul, _(a(o)("Language")), 1)
                      ]),
                      n("div", ml, [
                        ve(n("select", {
                          id: "language",
                          "onUpdate:modelValue": A[6] || (A[6] = (L) => Fo(i) ? i.value = L : null),
                          onChange: A[7] || (A[7] = (L) => a(c)(L.target.value)),
                          class: "flex-shrink-0 sm:w-1/2 w-full text-sm text-slate-500 border dark:border-gray-600 dark:text-neutral-50 dark:bg-gray-700 rounded"
                        }, [
                          n("optgroup", {
                            label: a(o)("Language")
                          }, [
                            (f(!0), g(he, null, $e(a(k), (L, B) => (f(), g("option", { value: B }, _(L), 9, hl))), 256))
                          ], 8, fl)
                        ], 544), [
                          [Ss, a(i)]
                        ]),
                        W(gt, {
                          class: "ms-3 flex-shrink-0 flex-grow basis-full",
                          on: "vf-language-saved"
                        }, {
                          default: se(() => [
                            ee(_(a(o)("Saved.")), 1)
                          ]),
                          _: 1
                        })
                      ])
                    ])) : P("", !0)
                  ])
                ])
              ])
            ])) : P("", !0),
            u.value === d.SHORTCUTS ? (f(), g("div", pl, [
              n("div", vl, [
                n("div", gl, [
                  n("div", null, _(a(o)("Rename")), 1),
                  _l
                ]),
                n("div", bl, [
                  n("div", null, _(a(o)("Refresh")), 1),
                  xl
                ]),
                n("div", yl, [
                  ee(_(a(o)("Delete")) + " ", 1),
                  wl
                ]),
                n("div", kl, [
                  ee(_(a(o)("Escape")) + " ", 1),
                  $l
                ]),
                n("div", Sl, [
                  ee(_(a(o)("Select All")) + " ", 1),
                  Cl
                ]),
                n("div", El, [
                  ee(_(a(o)("Search")) + " ", 1),
                  Tl
                ]),
                n("div", Ml, [
                  ee(_(a(o)("Toggle Sidebar")) + " ", 1),
                  Al
                ]),
                n("div", Dl, [
                  ee(_(a(o)("Open Settings")) + " ", 1),
                  Ll
                ])
              ])
            ])) : P("", !0),
            u.value === d.RESET ? (f(), g("div", Vl, [
              n("div", Ol, _(a(o)("Reset all settings to default")), 1),
              n("button", {
                onClick: h,
                type: "button",
                class: "vf-btn vf-btn-secondary"
              }, _(a(o)("Reset Settings")), 1)
            ])) : P("", !0)
          ])
        ])
      ]),
      _: 1
    }));
  }
}, Hl = ["aria-label"], Bl = /* @__PURE__ */ n("svg", {
  xmlns: "http://www.w3.org/2000/svg",
  fill: "none",
  viewBox: "0 0 24 24",
  "stroke-width": "1.5",
  stroke: "currentColor",
  class: "w-5 h-5"
}, [
  /* @__PURE__ */ n("path", {
    "stroke-linecap": "round",
    "stroke-linejoin": "round",
    d: "M6 18L18 6M6 6l12 12"
  })
], -1), Rl = [
  Bl
], We = {
  __name: "Message",
  props: {
    error: {
      type: Boolean,
      default: !1
    }
  },
  emits: ["hidden"],
  setup(t, { emit: e }) {
    var u;
    const s = e, r = ae("ServiceContainer"), { t: o } = r.i18n, c = T(!1), i = T(null), d = T((u = i.value) == null ? void 0 : u.strMessage);
    mt(d, () => c.value = !1);
    const l = () => {
      s("hidden"), c.value = !0;
    };
    return (h, m) => (f(), g("div", null, [
      c.value ? P("", !0) : (f(), g("div", {
        key: 0,
        ref_key: "strMessage",
        ref: i,
        class: me(["flex mt-2 p-1 px-2 rounded text-sm break-all dark:opacity-75", t.error ? "bg-red-100 text-red-600 " : "bg-emerald-100 text-emerald-600"])
      }, [
        Dt(h.$slots, "default"),
        n("div", {
          class: "ml-auto cursor-pointer",
          onClick: l,
          "aria-label": a(o)("Close"),
          "data-microtip-position": "top-left",
          role: "tooltip"
        }, Rl, 8, Hl)
      ], 2))
    ]));
  }
}, Fl = { class: "sm:flex sm:items-start" }, Il = /* @__PURE__ */ n("div", { class: "mx-auto flex-shrink-0 flex items-center justify-center h-12 w-12 rounded-full bg-red-100 dark:bg-gray-500 sm:mx-0 sm:h-10 sm:w-10" }, [
  /* @__PURE__ */ n("svg", {
    xmlns: "http://www.w3.org/2000/svg",
    class: "h-6 w-6 stroke-red-600 dark:stroke-red-200",
    fill: "none",
    viewBox: "0 0 24 24",
    stroke: "none",
    "stroke-width": "1.5"
  }, [
    /* @__PURE__ */ n("path", {
      "stroke-linecap": "round",
      "stroke-linejoin": "round",
      d: "M19 7l-.867 12.142A2 2 0 0116.138 21H7.862a2 2 0 01-1.995-1.858L5 7m5 4v6m4-6v6m1-10V4a1 1 0 00-1-1h-4a1 1 0 00-1 1v3M4 7h16"
    })
  ])
], -1), Nl = { class: "mt-3 text-center sm:mt-0 sm:ml-4 sm:text-left w-full" }, Ul = {
  class: "text-lg leading-6 font-medium text-gray-900 dark:text-gray-400",
  id: "modal-title"
}, zl = { class: "mt-2" }, Pl = { class: "text-sm text-gray-500" }, jl = {
  class: "text-gray-500 text-sm mb-1 overflow-auto vf-scrollbar",
  style: { "max-height": "200px" }
}, ql = { class: "flex text-sm text-gray-800 dark:text-gray-400" }, Gl = {
  key: 0,
  xmlns: "http://www.w3.org/2000/svg",
  class: "h-5 w-5 text-neutral-500 fill-sky-500 stroke-sky-500 dark:fill-slate-500 dark:stroke-slate-500",
  fill: "none",
  viewBox: "0 0 24 24",
  stroke: "currentColor",
  "stroke-width": "1"
}, Kl = /* @__PURE__ */ n("path", {
  "stroke-linecap": "round",
  "stroke-linejoin": "round",
  d: "M3 7v10a2 2 0 002 2h14a2 2 0 002-2V9a2 2 0 00-2-2h-6l-2-2H5a2 2 0 00-2 2z"
}, null, -1), Wl = [
  Kl
], Yl = {
  key: 1,
  xmlns: "http://www.w3.org/2000/svg",
  class: "h-5 w-5 text-neutral-500",
  fill: "none",
  viewBox: "0 0 24 24",
  stroke: "currentColor",
  "stroke-width": "1"
}, Xl = /* @__PURE__ */ n("path", {
  "stroke-linecap": "round",
  "stroke-linejoin": "round",
  d: "M7 21h10a2 2 0 002-2V9.414a1 1 0 00-.293-.707l-5.414-5.414A1 1 0 0012.586 3H7a2 2 0 00-2 2v14a2 2 0 002 2z"
}, null, -1), Jl = [
  Xl
], Ql = { class: "ml-1.5" }, Zl = { class: "m-auto font-bold text-red-500 text-sm dark:text-red-200 text-center" }, ro = {
  __name: "ModalDelete",
  setup(t) {
    const e = ae("ServiceContainer"), { t: s } = e.i18n, r = T(e.modal.data.items), o = T(""), c = () => {
      r.value.length && e.emitter.emit("vf-fetch", {
        params: {
          q: "delete",
          m: "post",
          adapter: e.fs.adapter,
          path: e.fs.data.dirname
        },
        body: {
          items: r.value.map(({ path: i, type: d }) => ({ path: i, type: d }))
        },
        onSuccess: () => {
          e.emitter.emit("vf-toast-push", { label: s("Files deleted.") });
        },
        onError: (i) => {
          o.value = s(i.message);
        }
      });
    };
    return (i, d) => (f(), X(Ke, null, {
      buttons: se(() => [
        n("button", {
          type: "button",
          onClick: c,
          class: "vf-btn vf-btn-danger"
        }, _(a(s)("Yes, Delete!")), 1),
        n("button", {
          type: "button",
          onClick: d[1] || (d[1] = (l) => a(e).modal.close()),
          class: "vf-btn vf-btn-secondary"
        }, _(a(s)("Cancel")), 1),
        n("div", Zl, _(a(s)("This action cannot be undone.")), 1)
      ]),
      default: se(() => [
        n("div", Fl, [
          Il,
          n("div", Nl, [
            n("h3", Ul, _(a(s)("Delete files")), 1),
            n("div", zl, [
              n("p", Pl, _(a(s)("Are you sure you want to delete these files?")), 1),
              n("div", jl, [
                (f(!0), g(he, null, $e(r.value, (l) => (f(), g("p", ql, [
                  l.type === "dir" ? (f(), g("svg", Gl, Wl)) : (f(), g("svg", Yl, Jl)),
                  n("span", Ql, _(l.basename), 1)
                ]))), 256))
              ]),
              o.value.length ? (f(), X(We, {
                key: 0,
                onHidden: d[0] || (d[0] = (l) => o.value = ""),
                error: ""
              }, {
                default: se(() => [
                  ee(_(o.value), 1)
                ]),
                _: 1
              })) : P("", !0)
            ])
          ])
        ])
      ]),
      _: 1
    }));
  }
}, ei = { class: "sm:flex sm:items-start" }, ti = /* @__PURE__ */ n("div", { class: "mx-auto flex-shrink-0 flex items-center justify-center h-12 w-12 rounded-full bg-blue-50 dark:bg-gray-500 sm:mx-0 sm:h-10 sm:w-10" }, [
  /* @__PURE__ */ n("svg", {
    xmlns: "http://www.w3.org/2000/svg",
    class: "h-6 w-6 stroke-blue-600 dark:stroke-blue-100",
    fill: "none",
    viewBox: "0 0 24 24",
    stroke: "none",
    "stroke-width": "1.5"
  }, [
    /* @__PURE__ */ n("path", {
      "stroke-linecap": "round",
      "stroke-linejoin": "round",
      d: "M11 5H6a2 2 0 00-2 2v11a2 2 0 002 2h11a2 2 0 002-2v-5m-1.414-9.414a2 2 0 112.828 2.828L11.828 15H9v-2.828l8.586-8.586z"
    })
  ])
], -1), si = { class: "mt-3 text-center sm:mt-0 sm:ml-4 sm:text-left w-full" }, oi = {
  class: "text-lg leading-6 font-medium text-gray-900 dark:text-gray-400",
  id: "modal-title"
}, ni = { class: "mt-2" }, ri = { class: "flex text-sm text-gray-800 dark:text-gray-400 py-2" }, ai = {
  key: 0,
  xmlns: "http://www.w3.org/2000/svg",
  class: "h-5 w-5 text-neutral-500 fill-sky-500 stroke-sky-500 dark:fill-slate-500 dark:stroke-slate-500",
  fill: "none",
  viewBox: "0 0 24 24",
  stroke: "currentColor",
  "stroke-width": "1"
}, li = /* @__PURE__ */ n("path", {
  "stroke-linecap": "round",
  "stroke-linejoin": "round",
  d: "M3 7v10a2 2 0 002 2h14a2 2 0 002-2V9a2 2 0 00-2-2h-6l-2-2H5a2 2 0 00-2 2z"
}, null, -1), ii = [
  li
], ci = {
  key: 1,
  xmlns: "http://www.w3.org/2000/svg",
  class: "h-5 w-5 text-neutral-500",
  fill: "none",
  viewBox: "0 0 24 24",
  stroke: "currentColor",
  "stroke-width": "1"
}, di = /* @__PURE__ */ n("path", {
  "stroke-linecap": "round",
  "stroke-linejoin": "round",
  d: "M7 21h10a2 2 0 002-2V9.414a1 1 0 00-.293-.707l-5.414-5.414A1 1 0 0012.586 3H7a2 2 0 00-2 2v14a2 2 0 002 2z"
}, null, -1), ui = [
  di
], mi = { class: "ml-1.5" }, ao = {
  __name: "ModalRename",
  setup(t) {
    const e = ae("ServiceContainer"), { t: s } = e.i18n, r = T(e.modal.data.items[0]), o = T(e.modal.data.items[0].basename), c = T(""), i = () => {
      o.value != "" && e.emitter.emit("vf-fetch", {
        params: {
          q: "rename",
          m: "post",
          adapter: e.fs.adapter,
          path: e.fs.data.dirname
        },
        body: {
          item: r.value.path,
          name: o.value
        },
        onSuccess: () => {
          e.emitter.emit("vf-toast-push", { label: s("%s is renamed.", o.value) });
        },
        onError: (d) => {
          c.value = s(d.message);
        }
      });
    };
    return (d, l) => (f(), X(Ke, null, {
      buttons: se(() => [
        n("button", {
          type: "button",
          onClick: i,
          class: "vf-btn vf-btn-primary"
        }, _(a(s)("Rename")), 1),
        n("button", {
          type: "button",
          onClick: l[2] || (l[2] = (u) => a(e).modal.close()),
          class: "vf-btn vf-btn-secondary"
        }, _(a(s)("Cancel")), 1)
      ]),
      default: se(() => [
        n("div", ei, [
          ti,
          n("div", si, [
            n("h3", oi, _(a(s)("Rename")), 1),
            n("div", ni, [
              n("p", ri, [
                r.value.type === "dir" ? (f(), g("svg", ai, ii)) : (f(), g("svg", ci, ui)),
                n("span", mi, _(r.value.basename), 1)
              ]),
              ve(n("input", {
                "onUpdate:modelValue": l[0] || (l[0] = (u) => o.value = u),
                onKeyup: $t(i, ["enter"]),
                class: "px-2 py-1 border rounded dark:bg-gray-700/25 dark:focus:ring-gray-600 dark:focus:border-gray-600 dark:text-gray-100 w-full",
                placeholder: "Name",
                type: "text"
              }, null, 544), [
                [St, o.value]
              ]),
              c.value.length ? (f(), X(We, {
                key: 0,
                onHidden: l[1] || (l[1] = (u) => c.value = ""),
                error: ""
              }, {
                default: se(() => [
                  ee(_(c.value), 1)
                ]),
                _: 1
              })) : P("", !0)
            ])
          ])
        ])
      ]),
      _: 1
    }));
  }
}, tt = {
  ESCAPE: "Escape",
  F2: "F2",
  F5: "F5",
  DELETE: "Delete",
  BACKSLASH: "Backslash",
  KEY_A: "KeyA",
  KEY_E: "KeyE",
  KEY_F: "KeyF"
};
function fi(t) {
  const e = (s) => {
    s.code === tt.ESCAPE && (t.modal.close(), t.root.focus()), !t.modal.visible && (t.fs.searchMode || (s.code === tt.F2 && t.features.includes(pe.RENAME) && (t.dragSelect.getCount() !== 1 || t.modal.open(ao, { items: t.dragSelect.getSelected() })), s.code === tt.F5 && t.emitter.emit("vf-fetch", { params: { q: "index", adapter: t.fs.adapter, path: t.fs.data.dirname } }), s.code === tt.DELETE && (!t.dragSelect.getCount() || t.modal.open(ro, { items: t.dragSelect.getSelected() })), s.metaKey && s.code === tt.BACKSLASH && t.modal.open(Mn), s.metaKey && s.code === tt.KEY_F && t.features.includes(pe.SEARCH) && (t.fs.searchMode = !0, s.preventDefault()), s.metaKey && s.code === tt.KEY_E && (t.showTreeView = !t.showTreeView, t.storage.setStore("show-tree-view", t.showTreeView)), s.metaKey && s.code === tt.KEY_A && (t.dragSelect.selectAll(), s.preventDefault())));
  };
  Ce(() => {
    t.root.addEventListener("keydown", e);
  }), qs(() => {
    t.root.removeEventListener("keydown", e);
  });
}
const hi = { class: "sm:flex sm:items-start" }, pi = /* @__PURE__ */ n("div", { class: "mx-auto flex-shrink-0 flex items-center justify-center h-12 w-12 rounded-full bg-blue-50 dark:bg-gray-500 sm:mx-0 sm:h-10 sm:w-10" }, [
  /* @__PURE__ */ n("svg", {
    xmlns: "http://www.w3.org/2000/svg",
    class: "h-6 w-6 stroke-blue-600 dark:stroke-blue-100",
    fill: "none",
    viewBox: "0 0 24 24",
    stroke: "none",
    "stroke-width": "1.5"
  }, [
    /* @__PURE__ */ n("path", {
      "stroke-linecap": "round",
      "stroke-linejoin": "round",
      d: "M9 13h6m-3-3v6m-9 1V7a2 2 0 012-2h6l2 2h6a2 2 0 012 2v8a2 2 0 01-2 2H5a2 2 0 01-2-2z"
    })
  ])
], -1), vi = { class: "mt-3 text-center sm:mt-0 sm:ml-4 sm:text-left w-full" }, gi = {
  class: "text-lg leading-6 font-medium text-gray-900 dark:text-gray-400",
  id: "modal-title"
}, _i = { class: "mt-2" }, bi = { class: "text-sm text-gray-500" }, xi = ["placeholder"], An = {
  __name: "ModalNewFolder",
  setup(t) {
    const e = ae("ServiceContainer");
    e.storage;
    const { t: s } = e.i18n, r = T(""), o = T(""), c = () => {
      r.value !== "" && e.emitter.emit("vf-fetch", {
        params: {
          q: "newfolder",
          m: "post",
          adapter: e.fs.adapter,
          path: e.fs.data.dirname
        },
        body: {
          name: r.value
        },
        onSuccess: () => {
          e.emitter.emit("vf-toast-push", { label: s("%s is created.", r.value) });
        },
        onError: (i) => {
          o.value = s(i.message);
        }
      });
    };
    return (i, d) => (f(), X(Ke, null, {
      buttons: se(() => [
        n("button", {
          type: "button",
          onClick: c,
          class: "vf-btn vf-btn-primary"
        }, _(a(s)("Create")), 1),
        n("button", {
          type: "button",
          onClick: d[2] || (d[2] = (l) => a(e).modal.close()),
          class: "vf-btn vf-btn-secondary"
        }, _(a(s)("Cancel")), 1)
      ]),
      default: se(() => [
        n("div", hi, [
          pi,
          n("div", vi, [
            n("h3", gi, _(a(s)("New Folder")), 1),
            n("div", _i, [
              n("p", bi, _(a(s)("Create a new folder")), 1),
              ve(n("input", {
                "onUpdate:modelValue": d[0] || (d[0] = (l) => r.value = l),
                onKeyup: $t(c, ["enter"]),
                class: "px-2 py-1 border rounded dark:bg-gray-700/25 dark:focus:ring-gray-600 dark:focus:border-gray-600 dark:text-gray-100 w-full",
                placeholder: a(s)("Folder Name"),
                type: "text"
              }, null, 40, xi), [
                [St, r.value]
              ]),
              o.value.length ? (f(), X(We, {
                key: 0,
                onHidden: d[1] || (d[1] = (l) => o.value = ""),
                error: ""
              }, {
                default: se(() => [
                  ee(_(o.value), 1)
                ]),
                _: 1
              })) : P("", !0)
            ])
          ])
        ])
      ]),
      _: 1
    }));
  }
}, yi = { class: "sm:flex sm:items-start" }, wi = /* @__PURE__ */ n("div", { class: "mx-auto flex-shrink-0 flex items-center justify-center h-12 w-12 rounded-full bg-blue-50 dark:bg-gray-500 sm:mx-0 sm:h-10 sm:w-10" }, [
  /* @__PURE__ */ n("svg", {
    xmlns: "http://www.w3.org/2000/svg",
    class: "h-6 w-6 stroke-blue-600 dark:stroke-blue-100",
    fill: "none",
    viewBox: "0 0 24 24",
    stroke: "none",
    "stroke-width": "1.5"
  }, [
    /* @__PURE__ */ n("path", {
      "stroke-linecap": "round",
      "stroke-linejoin": "round",
      d: "M9 13h6m-3-3v6m5 5H7a2 2 0 01-2-2V5a2 2 0 012-2h5.586a1 1 0 01.707.293l5.414 5.414a1 1 0 01.293.707V19a2 2 0 01-2 2z"
    })
  ])
], -1), ki = { class: "mt-3 text-center sm:mt-0 sm:ml-4 sm:text-left w-full" }, $i = {
  class: "text-lg leading-6 font-medium text-gray-900 dark:text-gray-400",
  id: "modal-title"
}, Si = { class: "mt-2" }, Ci = { class: "text-sm text-gray-500" }, Ei = ["placeholder"], Ti = {
  __name: "ModalNewFile",
  setup(t) {
    const e = ae("ServiceContainer");
    e.storage;
    const { t: s } = e.i18n, r = T(""), o = T(""), c = () => {
      r.value !== "" && e.emitter.emit("vf-fetch", {
        params: {
          q: "newfile",
          m: "post",
          adapter: e.fs.adapter,
          path: e.fs.data.dirname
        },
        body: {
          name: r.value
        },
        onSuccess: () => {
          e.emitter.emit("vf-toast-push", { label: s("%s is created.", r.value) });
        },
        onError: (i) => {
          o.value = s(i.message);
        }
      });
    };
    return (i, d) => (f(), X(Ke, null, {
      buttons: se(() => [
        n("button", {
          type: "button",
          onClick: c,
          class: "vf-btn vf-btn-primary"
        }, _(a(s)("Create")), 1),
        n("button", {
          type: "button",
          onClick: d[2] || (d[2] = (l) => a(e).modal.close()),
          class: "vf-btn vf-btn-secondary"
        }, _(a(s)("Cancel")), 1)
      ]),
      default: se(() => [
        n("div", yi, [
          wi,
          n("div", ki, [
            n("h3", $i, _(a(s)("New File")), 1),
            n("div", Si, [
              n("p", Ci, _(a(s)("Create a new file")), 1),
              ve(n("input", {
                "onUpdate:modelValue": d[0] || (d[0] = (l) => r.value = l),
                onKeyup: $t(c, ["enter"]),
                class: "px-2 py-1 border rounded dark:bg-gray-700/25 dark:focus:ring-gray-600 dark:focus:border-gray-600 dark:text-gray-100 w-full",
                placeholder: a(s)("File Name"),
                type: "text"
              }, null, 40, Ei), [
                [St, r.value]
              ]),
              o.value.length ? (f(), X(We, {
                key: 0,
                onHidden: d[1] || (d[1] = (l) => o.value = ""),
                error: ""
              }, {
                default: se(() => [
                  ee(_(o.value), 1)
                ]),
                _: 1
              })) : P("", !0)
            ])
          ])
        ])
      ]),
      _: 1
    }));
  }
};
function Ps(t, e = 14) {
  let s = `((?=([\\w\\W]{0,${e}}))([\\w\\W]{${e + 1},})([\\w\\W]{8,}))`;
  return t.replace(new RegExp(s), "$2..$4");
}
const Mi = { class: "sm:flex sm:items-start" }, Ai = /* @__PURE__ */ n("div", { class: "mx-auto flex-shrink-0 flex items-center justify-center h-12 w-12 rounded-full bg-blue-50 dark:bg-gray-500 sm:mx-0 sm:h-10 sm:w-10" }, [
  /* @__PURE__ */ n("svg", {
    xmlns: "http://www.w3.org/2000/svg",
    class: "h-6 w-6 stroke-blue-600 dark:stroke-blue-100",
    fill: "none",
    viewBox: "0 0 24 24",
    stroke: "none",
    "stroke-width": "1.5"
  }, [
    /* @__PURE__ */ n("path", {
      "stroke-linecap": "round",
      "stroke-linejoin": "round",
      d: "M4 16v1a3 3 0 003 3h10a3 3 0 003-3v-1m-4-8l-4-4m0 0L8 8m4-4v12"
    })
  ])
], -1), Di = { class: "mt-3 text-center sm:mt-0 sm:ml-4 sm:text-left w-full" }, Li = {
  class: "text-lg leading-6 font-medium text-gray-900 dark:text-gray-400",
  id: "modal-title"
}, Vi = { class: "mt-2" }, Oi = {
  key: 0,
  class: "pointer-events-none"
}, Hi = {
  key: 1,
  class: "pointer-events-none"
}, Bi = ["disabled"], Ri = ["disabled"], Fi = { class: "text-gray-500 text-sm mb-1 pr-1 max-h-[200px] overflow-y-auto vf-scrollbar" }, Ii = { class: "rounded flex flex-shrink-0 w-6 h-6 border bg-gray-50 text-xs cursor-default dark:border-gray-700 dark:bg-gray-800 dark:text-gray-50" }, Ni = ["textContent"], Ui = { class: "ml-1 w-full h-fit" }, zi = { class: "text-left hidden md:block" }, Pi = { class: "text-left md:hidden" }, ji = {
  key: 0,
  class: "ml-auto"
}, qi = ["title", "disabled", "onClick"], Gi = /* @__PURE__ */ n("svg", {
  xmlns: "http://www.w3.org/2000/svg",
  fill: "none",
  viewBox: "0 0 24 24",
  "stroke-width": "1.5",
  stroke: "currentColor",
  class: "w-5 h-5"
}, [
  /* @__PURE__ */ n("path", {
    "stroke-linecap": "round",
    "stroke-linejoin": "round",
    d: "M6 18L18 6M6 6l12 12"
  })
], -1), Ki = [
  Gi
], Wi = {
  key: 0,
  class: "py-2"
}, Yi = ["disabled"], Xi = {
  __name: "ModalUpload",
  setup(t) {
    const e = ae("ServiceContainer"), { t: s } = e.i18n, r = s("uppy"), o = {
      PENDING: 0,
      CANCELED: 1,
      UPLOADING: 2,
      ERROR: 3,
      DONE: 10
    }, c = T({ QUEUE_ENTRY_STATUS: o }), i = T(null), d = T(null), l = T(null), u = T(null), h = T(null), m = T(null), v = T([]), p = T(""), b = T(!1), y = T(!1);
    let x;
    function M(O) {
      return v.value.findIndex(($) => $.id === O);
    }
    function k(O, $ = null) {
      $ = $ ?? (O.webkitRelativePath || O.name), x.addFile({
        name: $,
        type: O.type,
        data: O,
        source: "Local"
      });
    }
    function U(O) {
      switch (O.status) {
        case o.DONE:
          return "text-green-600";
        case o.ERROR:
          return "text-red-600";
        case o.CANCELED:
          return "text-red-600";
        case o.PENDING:
        default:
          return "";
      }
    }
    const H = (O) => {
      switch (O.status) {
        case o.DONE:
          return "✓";
        case o.ERROR:
        case o.CANCELED:
          return "!";
        case o.PENDING:
        default:
          return "...";
      }
    };
    function A() {
      u.value.click();
    }
    function L() {
      if (!b.value) {
        if (!v.value.filter((O) => O.status !== o.DONE).length) {
          p.value = s("Please select file to upload first.");
          return;
        }
        p.value = "", x.retryAll(), x.upload();
      }
    }
    function B() {
      x.cancelAll({ reason: "user" }), v.value.forEach((O) => {
        O.status !== o.DONE && (O.status = o.CANCELED, O.statusName = s("Canceled"));
      }), b.value = !1;
    }
    function D(O) {
      b.value || (x.removeFile(O.id, "removed-by-user"), v.value.splice(M(O.id), 1));
    }
    function V(O) {
      if (!b.value) {
        if (x.cancelAll({ reason: "user" }), O) {
          const $ = [];
          v.value.forEach((w) => {
            w.status !== o.DONE && $.push(w);
          }), v.value = [], $.forEach((w) => {
            k(w.originalFile, w.name);
          });
          return;
        }
        v.value.splice(0);
      }
    }
    function E() {
      e.modal.close();
    }
    function S() {
      return e.requester.transformRequestParams({
        url: "",
        method: "post",
        params: { q: "upload", adapter: e.fs.adapter, path: e.fs.data.dirname }
      });
    }
    return Ce(async () => {
      x = new tr({
        debug: e.debug,
        restrictions: {
          maxFileSize: mr(e.maxFileSize)
          //maxNumberOfFiles
          //allowedFileTypes
        },
        locale: r,
        onBeforeFileAdded(w, I) {
          if (I[w.id] != null) {
            const oe = M(w.id);
            v.value[oe].status === o.PENDING && (p.value = x.i18n("noDuplicates", { fileName: w.name })), v.value = v.value.filter((de) => de.id !== w.id);
          }
          return v.value.push({
            id: w.id,
            name: w.name,
            size: e.filesize(w.size),
            status: o.PENDING,
            statusName: s("Pending upload"),
            percent: null,
            originalFile: w.data
          }), !0;
        }
      }), x.use(sr, {
        endpoint: "WILL_BE_REPLACED_BEFORE_UPLOAD",
        limit: 5,
        timeout: 0,
        getResponseError(w, I) {
          let R;
          try {
            R = JSON.parse(w).message;
          } catch {
            R = s("Cannot parse server response.");
          }
          return new Error(R);
        }
      }), x.on("restriction-failed", (w, I) => {
        const R = v.value[M(w.id)];
        D(R), p.value = I.message;
      }), x.on("upload", () => {
        const w = S();
        x.setMeta({ ...w.body });
        const I = x.getPlugin("XHRUpload");
        I.opts.method = w.method, I.opts.endpoint = w.url + "?" + new URLSearchParams(w.params), I.opts.headers = w.headers, delete w.headers["Content-Type"], b.value = !0, v.value.forEach((R) => {
          R.status !== o.DONE && (R.percent = null, R.status = o.UPLOADING, R.statusName = s("Pending upload"));
        });
      }), x.on("upload-progress", (w, I) => {
        const R = Math.floor(I.bytesUploaded / I.bytesTotal * 100);
        v.value[M(w.id)].percent = `${R}%`;
      }), x.on("upload-success", (w) => {
        const I = v.value[M(w.id)];
        I.status = o.DONE, I.statusName = s("Done");
      }), x.on("upload-error", (w, I) => {
        const R = v.value[M(w.id)];
        R.percent = null, R.status = o.ERROR, I.isNetworkError ? R.statusName = s("Network Error, Unable establish connection to the server or interrupted.") : R.statusName = I ? I.message : s("Unknown Error");
      }), x.on("error", (w) => {
        p.value = w.message, b.value = !1, e.emitter.emit("vf-fetch", {
          params: { q: "index", adapter: e.fs.adapter, path: e.fs.data.dirname },
          noCloseModal: !0
        });
      }), x.on("complete", () => {
        b.value = !1, e.emitter.emit("vf-fetch", {
          params: { q: "index", adapter: e.fs.adapter, path: e.fs.data.dirname },
          noCloseModal: !0
        });
      }), u.value.addEventListener("click", () => {
        d.value.click();
      }), h.value.addEventListener("click", () => {
        l.value.click();
      }), m.value.addEventListener("dragover", (w) => {
        w.preventDefault(), y.value = !0;
      }), m.value.addEventListener("dragleave", (w) => {
        w.preventDefault(), y.value = !1;
      });
      function O(w, I) {
        I.isFile && I.file((R) => w(I, R)), I.isDirectory && I.createReader().readEntries((R) => {
          R.forEach((oe) => {
            O(w, oe);
          });
        });
      }
      m.value.addEventListener("drop", (w) => {
        w.preventDefault(), y.value = !1;
        const I = /^[/\\](.+)/;
        [...w.dataTransfer.items].forEach((R) => {
          R.kind === "file" && O((oe, de) => {
            const le = I.exec(oe.fullPath);
            k(de, le[1]);
          }, R.webkitGetAsEntry());
        });
      });
      const $ = ({ target: w }) => {
        const I = w.files;
        for (const R of I)
          k(R);
        w.value = "";
      };
      d.value.addEventListener("change", $), l.value.addEventListener("change", $);
    }), Io(() => {
      x == null || x.close({ reason: "unmount" });
    }), (O, $) => (f(), X(Ke, null, {
      buttons: se(() => [
        n("button", {
          type: "button",
          class: me(["vf-btn vf-btn-primary", b.value ? "bg-blue-200 hover:bg-blue-200 dark:bg-gray-700/50 dark:hover:bg-gray-700/50 dark:text-gray-500" : "bg-blue-600 hover:bg-blue-700 dark:bg-gray-700 dark:hover:bg-gray-500"]),
          disabled: b.value,
          onClick: nt(L, ["prevent"])
        }, _(a(s)("Upload")), 11, Yi),
        b.value ? (f(), g("button", {
          key: 0,
          type: "button",
          class: "vf-btn vf-btn-secondary",
          onClick: nt(B, ["prevent"])
        }, _(a(s)("Cancel")), 1)) : (f(), g("button", {
          key: 1,
          type: "button",
          class: "vf-btn vf-btn-secondary",
          onClick: nt(E, ["prevent"])
        }, _(a(s)("Close")), 1))
      ]),
      default: se(() => [
        n("div", Mi, [
          Ai,
          n("div", Di, [
            n("h3", Li, _(a(s)("Upload Files")), 1),
            n("div", Vi, [
              n("div", {
                ref_key: "dropArea",
                ref: m,
                class: "flex items-center justify-center text-lg mb-4 text-gray-500 border-2 border-gray-300 rounded border-dashed select-none cursor-pointer dark:border-gray-600 h-[120px]",
                onClick: A
              }, [
                y.value ? (f(), g("div", Oi, _(a(s)("Release to drop these files.")), 1)) : (f(), g("div", Hi, _(a(s)("Drag and drop the files/folders to here or click here.")), 1))
              ], 512),
              n("div", {
                ref_key: "container",
                ref: i,
                class: "text-gray-500 mb-1"
              }, [
                n("button", {
                  ref_key: "pickFiles",
                  ref: u,
                  type: "button",
                  class: "vf-btn vf-btn-secondary"
                }, _(a(s)("Select Files")), 513),
                n("button", {
                  ref_key: "pickFolders",
                  ref: h,
                  type: "button",
                  class: "vf-btn vf-btn-secondary"
                }, _(a(s)("Select Folders")), 513),
                n("button", {
                  type: "button",
                  class: "vf-btn vf-btn-secondary",
                  disabled: b.value,
                  onClick: $[0] || ($[0] = (w) => V(!1))
                }, _(a(s)("Clear all")), 9, Bi),
                n("button", {
                  type: "button",
                  class: "vf-btn vf-btn-secondary",
                  disabled: b.value,
                  onClick: $[1] || ($[1] = (w) => V(!0))
                }, _(a(s)("Clear only successful")), 9, Ri)
              ], 512),
              n("div", Fi, [
                (f(!0), g(he, null, $e(v.value, (w) => (f(), g("div", {
                  class: "flex hover:bg-gray-100 dark:hover:bg-gray-800 dark:hover:text-gray-300",
                  key: w.id
                }, [
                  n("span", Ii, [
                    n("span", {
                      class: me(["text-base m-auto", U(w)]),
                      textContent: _(H(w))
                    }, null, 10, Ni)
                  ]),
                  n("div", Ui, [
                    n("div", zi, _(a(Ps)(w.name, 40)) + " (" + _(w.size) + ")", 1),
                    n("div", Pi, _(a(Ps)(w.name, 16)) + " (" + _(w.size) + ")", 1),
                    n("div", {
                      class: me(["flex break-all text-left", U(w)])
                    }, [
                      ee(_(w.statusName) + " ", 1),
                      w.status === c.value.QUEUE_ENTRY_STATUS.UPLOADING ? (f(), g("b", ji, _(w.percent), 1)) : P("", !0)
                    ], 2)
                  ]),
                  n("button", {
                    type: "button",
                    class: me(["rounded w-5 h-5 border-1 text-base leading-none font-medium focus:outline-none dark:border-gray-200 dark:text-gray-400 dark:hover:text-gray-200 dark:bg-gray-600 ml-auto sm:text-xs hover:text-red-600", b.value ? "disabled:bg-gray-100 text-white text-opacity-50" : "bg-gray-100"]),
                    title: a(s)("Delete"),
                    disabled: b.value,
                    onClick: (I) => D(w)
                  }, Ki, 10, qi)
                ]))), 128)),
                v.value.length ? P("", !0) : (f(), g("div", Wi, _(a(s)("No files selected!")), 1))
              ]),
              p.value.length ? (f(), X(We, {
                key: 0,
                onHidden: $[2] || ($[2] = (w) => p.value = ""),
                error: ""
              }, {
                default: se(() => [
                  ee(_(p.value), 1)
                ]),
                _: 1
              })) : P("", !0)
            ])
          ])
        ]),
        n("input", {
          ref_key: "internalFileInput",
          ref: d,
          type: "file",
          multiple: "",
          class: "hidden"
        }, null, 512),
        n("input", {
          ref_key: "internalFolderInput",
          ref: l,
          type: "file",
          multiple: "",
          webkitdirectory: "",
          class: "hidden"
        }, null, 512)
      ]),
      _: 1
    }));
  }
}, Ji = { class: "sm:flex sm:items-start" }, Qi = /* @__PURE__ */ n("div", { class: "mx-auto flex-shrink-0 flex items-center justify-center h-12 w-12 rounded-full bg-blue-50 dark:bg-gray-500 sm:mx-0 sm:h-10 sm:w-10" }, [
  /* @__PURE__ */ n("svg", {
    xmlns: "http://www.w3.org/2000/svg",
    class: "h-6 w-6 stroke-blue-600 dark:stroke-blue-100",
    fill: "none",
    viewBox: "0 0 24 24",
    stroke: "none",
    "stroke-width": "1.5"
  }, [
    /* @__PURE__ */ n("path", {
      "stroke-linecap": "round",
      "stroke-linejoin": "round",
      d: "M20.25 7.5l-.625 10.632a2.25 2.25 0 01-2.247 2.118H6.622a2.25 2.25 0 01-2.247-2.118L3.75 7.5m6 4.125l2.25 2.25m0 0l2.25 2.25M12 13.875l2.25-2.25M12 13.875l-2.25 2.25M3.375 7.5h17.25c.621 0 1.125-.504 1.125-1.125v-1.5c0-.621-.504-1.125-1.125-1.125H3.375c-.621 0-1.125.504-1.125 1.125v1.5c0 .621.504 1.125 1.125 1.125z"
    })
  ])
], -1), Zi = { class: "mt-3 text-center sm:mt-0 sm:ml-4 sm:text-left w-full" }, ec = {
  class: "text-lg leading-6 font-medium text-gray-900 dark:text-gray-400",
  id: "modal-title"
}, tc = { class: "mt-2" }, sc = { class: "flex text-sm text-gray-800 dark:text-gray-400" }, oc = {
  key: 0,
  xmlns: "http://www.w3.org/2000/svg",
  class: "h-5 w-5 text-neutral-500 fill-sky-500 stroke-sky-500 dark:fill-slate-500 dark:stroke-slate-500",
  fill: "none",
  viewBox: "0 0 24 24",
  stroke: "currentColor",
  "stroke-width": "1"
}, nc = /* @__PURE__ */ n("path", {
  "stroke-linecap": "round",
  "stroke-linejoin": "round",
  d: "M3 7v10a2 2 0 002 2h14a2 2 0 002-2V9a2 2 0 00-2-2h-6l-2-2H5a2 2 0 00-2 2z"
}, null, -1), rc = [
  nc
], ac = {
  key: 1,
  xmlns: "http://www.w3.org/2000/svg",
  class: "h-5 w-5 text-neutral-500",
  fill: "none",
  viewBox: "0 0 24 24",
  stroke: "currentColor",
  "stroke-width": "1"
}, lc = /* @__PURE__ */ n("path", {
  "stroke-linecap": "round",
  "stroke-linejoin": "round",
  d: "M7 21h10a2 2 0 002-2V9.414a1 1 0 00-.293-.707l-5.414-5.414A1 1 0 0012.586 3H7a2 2 0 00-2 2v14a2 2 0 002 2z"
}, null, -1), ic = [
  lc
], cc = { class: "ml-1.5" }, dc = { class: "my-1 text-sm text-gray-500" }, Dn = {
  __name: "ModalUnarchive",
  setup(t) {
    const e = ae("ServiceContainer"), { t: s } = e.i18n, r = T(e.modal.data.items[0]), o = T(""), c = T([]), i = () => {
      e.emitter.emit("vf-fetch", {
        params: {
          q: "unarchive",
          m: "post",
          adapter: e.fs.adapter,
          path: e.fs.data.dirname
        },
        body: {
          item: r.value.path
        },
        onSuccess: () => {
          e.emitter.emit("vf-toast-push", { label: s("The file unarchived.") });
        },
        onError: (d) => {
          o.value = s(d.message);
        }
      });
    };
    return (d, l) => (f(), X(Ke, null, {
      buttons: se(() => [
        n("button", {
          type: "button",
          onClick: i,
          class: "vf-btn vf-btn-primary"
        }, _(a(s)("Unarchive")), 1),
        n("button", {
          type: "button",
          onClick: l[1] || (l[1] = (u) => a(e).modal.close()),
          class: "vf-btn vf-btn-secondary"
        }, _(a(s)("Cancel")), 1)
      ]),
      default: se(() => [
        n("div", Ji, [
          Qi,
          n("div", Zi, [
            n("h3", ec, _(a(s)("Unarchive")), 1),
            n("div", tc, [
              (f(!0), g(he, null, $e(c.value, (u) => (f(), g("p", sc, [
                u.type === "dir" ? (f(), g("svg", oc, rc)) : (f(), g("svg", ac, ic)),
                n("span", cc, _(u.basename), 1)
              ]))), 256)),
              n("p", dc, _(a(s)("The archive will be unarchived at")) + " (" + _(a(e).fs.data.dirname) + ")", 1),
              o.value.length ? (f(), X(We, {
                key: 0,
                onHidden: l[0] || (l[0] = (u) => o.value = ""),
                error: ""
              }, {
                default: se(() => [
                  ee(_(o.value), 1)
                ]),
                _: 1
              })) : P("", !0)
            ])
          ])
        ])
      ]),
      _: 1
    }));
  }
}, uc = { class: "sm:flex sm:items-start" }, mc = /* @__PURE__ */ n("div", { class: "mx-auto flex-shrink-0 flex items-center justify-center h-12 w-12 rounded-full bg-blue-50 dark:bg-gray-500 sm:mx-0 sm:h-10 sm:w-10" }, [
  /* @__PURE__ */ n("svg", {
    xmlns: "http://www.w3.org/2000/svg",
    class: "h-6 w-6 stroke-blue-600 dark:stroke-blue-100",
    fill: "none",
    viewBox: "0 0 24 24",
    stroke: "none",
    "stroke-width": "1.5"
  }, [
    /* @__PURE__ */ n("path", {
      "stroke-linecap": "round",
      "stroke-linejoin": "round",
      d: "M20.25 7.5l-.625 10.632a2.25 2.25 0 01-2.247 2.118H6.622a2.25 2.25 0 01-2.247-2.118L3.75 7.5M10 11.25h4M3.375 7.5h17.25c.621 0 1.125-.504 1.125-1.125v-1.5c0-.621-.504-1.125-1.125-1.125H3.375c-.621 0-1.125.504-1.125 1.125v1.5c0 .621.504 1.125 1.125 1.125z"
    })
  ])
], -1), fc = { class: "mt-3 text-center sm:mt-0 sm:ml-4 sm:text-left w-full" }, hc = {
  class: "text-lg leading-6 font-medium text-gray-900 dark:text-gray-400",
  id: "modal-title"
}, pc = { class: "mt-2" }, vc = {
  class: "text-gray-500 text-sm mb-1 overflow-auto vf-scrollbar",
  style: { "max-height": "200px" }
}, gc = { class: "flex text-sm text-gray-800 dark:text-gray-400" }, _c = {
  key: 0,
  xmlns: "http://www.w3.org/2000/svg",
  class: "h-5 w-5 text-neutral-500 fill-sky-500 stroke-sky-500 dark:fill-slate-500 dark:stroke-slate-500",
  fill: "none",
  viewBox: "0 0 24 24",
  stroke: "currentColor",
  "stroke-width": "1"
}, bc = /* @__PURE__ */ n("path", {
  "stroke-linecap": "round",
  "stroke-linejoin": "round",
  d: "M3 7v10a2 2 0 002 2h14a2 2 0 002-2V9a2 2 0 00-2-2h-6l-2-2H5a2 2 0 00-2 2z"
}, null, -1), xc = [
  bc
], yc = {
  key: 1,
  xmlns: "http://www.w3.org/2000/svg",
  class: "h-5 w-5 text-neutral-500",
  fill: "none",
  viewBox: "0 0 24 24",
  stroke: "currentColor",
  "stroke-width": "1"
}, wc = /* @__PURE__ */ n("path", {
  "stroke-linecap": "round",
  "stroke-linejoin": "round",
  d: "M7 21h10a2 2 0 002-2V9.414a1 1 0 00-.293-.707l-5.414-5.414A1 1 0 0012.586 3H7a2 2 0 00-2 2v14a2 2 0 002 2z"
}, null, -1), kc = [
  wc
], $c = { class: "ml-1.5" }, Sc = ["placeholder"], Ln = {
  __name: "ModalArchive",
  setup(t) {
    const e = ae("ServiceContainer"), { t: s } = e.i18n, r = T(""), o = T(""), c = T(e.modal.data.items), i = () => {
      c.value.length && e.emitter.emit("vf-fetch", {
        params: {
          q: "archive",
          m: "post",
          adapter: e.fs.adapter,
          path: e.fs.data.dirname
        },
        body: {
          items: c.value.map(({ path: d, type: l }) => ({ path: d, type: l })),
          name: r.value
        },
        onSuccess: () => {
          e.emitter.emit("vf-toast-push", { label: s("The file(s) archived.") });
        },
        onError: (d) => {
          o.value = s(d.message);
        }
      });
    };
    return (d, l) => (f(), X(Ke, null, {
      buttons: se(() => [
        n("button", {
          type: "button",
          onClick: i,
          class: "vf-btn vf-btn-primary"
        }, _(a(s)("Archive")), 1),
        n("button", {
          type: "button",
          onClick: l[2] || (l[2] = (u) => a(e).modal.close()),
          class: "vf-btn vf-btn-secondary"
        }, _(a(s)("Cancel")), 1)
      ]),
      default: se(() => [
        n("div", uc, [
          mc,
          n("div", fc, [
            n("h3", hc, _(a(s)("Archive the files")), 1),
            n("div", pc, [
              n("div", vc, [
                (f(!0), g(he, null, $e(c.value, (u) => (f(), g("p", gc, [
                  u.type === "dir" ? (f(), g("svg", _c, xc)) : (f(), g("svg", yc, kc)),
                  n("span", $c, _(u.basename), 1)
                ]))), 256))
              ]),
              ve(n("input", {
                "onUpdate:modelValue": l[0] || (l[0] = (u) => r.value = u),
                onKeyup: $t(i, ["enter"]),
                class: "my-1 px-2 py-1 border rounded dark:bg-gray-700/25 dark:focus:ring-gray-600 dark:focus:border-gray-600 dark:text-gray-100 w-full",
                placeholder: a(s)("Archive name. (.zip file will be created)"),
                type: "text"
              }, null, 40, Sc), [
                [St, r.value]
              ]),
              o.value.length ? (f(), X(We, {
                key: 0,
                onHidden: l[1] || (l[1] = (u) => o.value = ""),
                error: ""
              }, {
                default: se(() => [
                  ee(_(o.value), 1)
                ]),
                _: 1
              })) : P("", !0)
            ])
          ])
        ])
      ]),
      _: 1
    }));
  }
}, Cc = {
  xmlns: "http://www.w3.org/2000/svg",
  fill: "none",
  "stroke-width": "1.5",
  class: "h-6 w-6 md:h-8 md:w-8 m-auto vf-toolbar-icon",
  viewBox: "0 0 24 24"
}, Ec = /* @__PURE__ */ n("path", { d: "M12 10.5v6m3-3H9m4.06-7.19-2.12-2.12a1.5 1.5 0 0 0-1.061-.44H4.5A2.25 2.25 0 0 0 2.25 6v12a2.25 2.25 0 0 0 2.25 2.25h15A2.25 2.25 0 0 0 21.75 18V9a2.25 2.25 0 0 0-2.25-2.25h-5.379a1.5 1.5 0 0 1-1.06-.44z" }, null, -1), Tc = [
  Ec
];
function Mc(t, e) {
  return f(), g("svg", Cc, [...Tc]);
}
const Ac = { render: Mc }, Dc = {
  xmlns: "http://www.w3.org/2000/svg",
  fill: "none",
  "stroke-width": "1.5",
  class: "h-6 w-6 md:h-8 md:w-8 m-auto vf-toolbar-icon",
  viewBox: "0 0 24 24"
}, Lc = /* @__PURE__ */ n("path", { d: "M19.5 14.25v-2.625a3.375 3.375 0 0 0-3.375-3.375h-1.5A1.125 1.125 0 0 1 13.5 7.125v-1.5a3.375 3.375 0 0 0-3.375-3.375H8.25m3.75 9v6m3-3H9m1.5-12H5.625c-.621 0-1.125.504-1.125 1.125v17.25c0 .621.504 1.125 1.125 1.125h12.75c.621 0 1.125-.504 1.125-1.125V11.25a9 9 0 0 0-9-9" }, null, -1), Vc = [
  Lc
];
function Oc(t, e) {
  return f(), g("svg", Dc, [...Vc]);
}
const Hc = { render: Oc }, Bc = {
  xmlns: "http://www.w3.org/2000/svg",
  fill: "none",
  "stroke-width": "1.5",
  class: "h-6 w-6 md:h-8 md:w-8 m-auto",
  viewBox: "0 0 24 24"
}, Rc = /* @__PURE__ */ n("path", { d: "m16.862 4.487 1.687-1.688a1.875 1.875 0 1 1 2.652 2.652L10.582 16.07a4.5 4.5 0 0 1-1.897 1.13L6 18l.8-2.685a4.5 4.5 0 0 1 1.13-1.897zm0 0L19.5 7.125M18 14v4.75A2.25 2.25 0 0 1 15.75 21H5.25A2.25 2.25 0 0 1 3 18.75V8.25A2.25 2.25 0 0 1 5.25 6H10" }, null, -1), Fc = [
  Rc
];
function Ic(t, e) {
  return f(), g("svg", Bc, [...Fc]);
}
const Nc = { render: Ic }, Uc = {
  xmlns: "http://www.w3.org/2000/svg",
  fill: "none",
  "stroke-width": "1.5",
  class: "h-6 w-6 md:h-8 md:w-8 m-auto",
  viewBox: "0 0 24 24"
}, zc = /* @__PURE__ */ n("path", { d: "m14.74 9-.346 9m-4.788 0L9.26 9m9.968-3.21q.512.078 1.022.166m-1.022-.165L18.16 19.673a2.25 2.25 0 0 1-2.244 2.077H8.084a2.25 2.25 0 0 1-2.244-2.077L4.772 5.79m14.456 0a48 48 0 0 0-3.478-.397m-12 .562q.51-.089 1.022-.165m0 0a48 48 0 0 1 3.478-.397m7.5 0v-.916c0-1.18-.91-2.164-2.09-2.201a52 52 0 0 0-3.32 0c-1.18.037-2.09 1.022-2.09 2.201v.916m7.5 0a49 49 0 0 0-7.5 0" }, null, -1), Pc = [
  zc
];
function jc(t, e) {
  return f(), g("svg", Uc, [...Pc]);
}
const qc = { render: jc }, Gc = {
  xmlns: "http://www.w3.org/2000/svg",
  fill: "none",
  "stroke-width": "1.5",
  class: "h-6 w-6 md:h-8 md:w-8 m-auto vf-toolbar-icon",
  viewBox: "0 0 24 24"
}, Kc = /* @__PURE__ */ n("path", { d: "M3 16.5v2.25A2.25 2.25 0 0 0 5.25 21h13.5A2.25 2.25 0 0 0 21 18.75V16.5m-13.5-9L12 3m0 0 4.5 4.5M12 3v13.5" }, null, -1), Wc = [
  Kc
];
function Yc(t, e) {
  return f(), g("svg", Gc, [...Wc]);
}
const Xc = { render: Yc }, Jc = {
  xmlns: "http://www.w3.org/2000/svg",
  fill: "none",
  "stroke-width": "1.5",
  class: "h-6 w-6 md:h-8 md:w-8 m-auto",
  viewBox: "0 0 24 24"
}, Qc = /* @__PURE__ */ n("path", { d: "m20.25 7.5-.625 10.632a2.25 2.25 0 0 1-2.247 2.118H6.622a2.25 2.25 0 0 1-2.247-2.118L3.75 7.5M10 11.25h4M3.375 7.5h17.25c.621 0 1.125-.504 1.125-1.125v-1.5c0-.621-.504-1.125-1.125-1.125H3.375c-.621 0-1.125.504-1.125 1.125v1.5c0 .621.504 1.125 1.125 1.125" }, null, -1), Zc = [
  Qc
];
function ed(t, e) {
  return f(), g("svg", Jc, [...Zc]);
}
const td = { render: ed }, sd = {
  xmlns: "http://www.w3.org/2000/svg",
  fill: "none",
  "stroke-width": "1.5",
  class: "h-6 w-6 md:h-8 md:w-8 m-auto",
  viewBox: "0 0 24 24"
}, od = /* @__PURE__ */ n("path", { d: "m20.25 7.5-.625 10.632a2.25 2.25 0 0 1-2.247 2.118H6.622a2.25 2.25 0 0 1-2.247-2.118L3.75 7.5m6 4.125 2.25 2.25m0 0 2.25 2.25M12 13.875l2.25-2.25M12 13.875l-2.25 2.25M3.375 7.5h17.25c.621 0 1.125-.504 1.125-1.125v-1.5c0-.621-.504-1.125-1.125-1.125H3.375c-.621 0-1.125.504-1.125 1.125v1.5c0 .621.504 1.125 1.125 1.125" }, null, -1), nd = [
  od
];
function rd(t, e) {
  return f(), g("svg", sd, [...nd]);
}
const ad = { render: rd }, ld = {
  xmlns: "http://www.w3.org/2000/svg",
  fill: "none",
  class: "animate-spin p-0.5 h-5 w-5 text-white ml-auto",
  viewBox: "0 0 24 24"
}, id = /* @__PURE__ */ n("circle", {
  cx: "12",
  cy: "12",
  r: "10",
  stroke: "currentColor",
  "stroke-width": "4",
  class: "opacity-25 stroke-blue-900 dark:stroke-blue-100"
}, null, -1), cd = /* @__PURE__ */ n("path", {
  fill: "currentColor",
  d: "M4 12a8 8 0 0 1 8-8V0C5.373 0 0 5.373 0 12zm2 5.291A7.96 7.96 0 0 1 4 12H0c0 3.042 1.135 5.824 3 7.938z",
  class: "opacity-75"
}, null, -1), dd = [
  id,
  cd
];
function ud(t, e) {
  return f(), g("svg", ld, [...dd]);
}
const lo = { render: ud }, md = {
  xmlns: "http://www.w3.org/2000/svg",
  fill: "none",
  "stroke-width": "1.5",
  class: "h-6 w-6 md:h-8 md:w-8 m-auto vf-toolbar-icon",
  viewBox: "0 0 24 24"
}, fd = /* @__PURE__ */ n("path", { d: "M3.75 3.75v4.5m0-4.5h4.5m-4.5 0L9 9M3.75 20.25v-4.5m0 4.5h4.5m-4.5 0L9 15M20.25 3.75h-4.5m4.5 0v4.5m0-4.5L15 9m5.25 11.25h-4.5m4.5 0v-4.5m0 4.5L15 15" }, null, -1), hd = [
  fd
];
function pd(t, e) {
  return f(), g("svg", md, [...hd]);
}
const vd = { render: pd }, gd = {
  xmlns: "http://www.w3.org/2000/svg",
  fill: "none",
  "stroke-width": "1.5",
  class: "h-6 w-6 md:h-8 md:w-8 m-auto vf-toolbar-icon",
  viewBox: "0 0 24 24"
}, _d = /* @__PURE__ */ n("path", { d: "M9 9V4.5M9 9H4.5M9 9 3.75 3.75M9 15v4.5M9 15H4.5M9 15l-5.25 5.25M15 9h4.5M15 9V4.5M15 9l5.25-5.25M15 15h4.5M15 15v4.5m0-4.5 5.25 5.25" }, null, -1), bd = [
  _d
];
function xd(t, e) {
  return f(), g("svg", gd, [...bd]);
}
const yd = { render: xd }, wd = {
  xmlns: "http://www.w3.org/2000/svg",
  fill: "none",
  "stroke-width": "1.5",
  class: "h-6 w-6 md:h-8 md:w-8 m-auto",
  viewBox: "0 0 24 24"
}, kd = /* @__PURE__ */ n("path", { d: "M3.75 6A2.25 2.25 0 0 1 6 3.75h2.25A2.25 2.25 0 0 1 10.5 6v2.25a2.25 2.25 0 0 1-2.25 2.25H6a2.25 2.25 0 0 1-2.25-2.25zm0 9.75A2.25 2.25 0 0 1 6 13.5h2.25a2.25 2.25 0 0 1 2.25 2.25V18a2.25 2.25 0 0 1-2.25 2.25H6A2.25 2.25 0 0 1 3.75 18zM13.5 6a2.25 2.25 0 0 1 2.25-2.25H18A2.25 2.25 0 0 1 20.25 6v2.25A2.25 2.25 0 0 1 18 10.5h-2.25a2.25 2.25 0 0 1-2.25-2.25zm0 9.75a2.25 2.25 0 0 1 2.25-2.25H18a2.25 2.25 0 0 1 2.25 2.25V18A2.25 2.25 0 0 1 18 20.25h-2.25A2.25 2.25 0 0 1 13.5 18z" }, null, -1), $d = [
  kd
];
function Sd(t, e) {
  return f(), g("svg", wd, [...$d]);
}
const Cd = { render: Sd }, Ed = {
  xmlns: "http://www.w3.org/2000/svg",
  fill: "none",
  "stroke-width": "1.5",
  class: "h-6 w-6 md:h-8 md:w-8 m-auto",
  viewBox: "0 0 24 24"
}, Td = /* @__PURE__ */ n("path", { d: "M3.75 12h16.5m-16.5 3.75h16.5M3.75 19.5h16.5M5.625 4.5h12.75a1.875 1.875 0 0 1 0 3.75H5.625a1.875 1.875 0 0 1 0-3.75" }, null, -1), Md = [
  Td
];
function Ad(t, e) {
  return f(), g("svg", Ed, [...Md]);
}
const Dd = { render: Ad }, Ld = { class: "border-neutral-300 flex justify-between items-center py-1 text-sm grow-0" }, Vd = {
  key: 0,
  class: "flex text-center"
}, Od = ["aria-label"], Hd = ["aria-label"], Bd = ["aria-label"], Rd = ["aria-label"], Fd = ["aria-label"], Id = ["aria-label"], Nd = ["aria-label"], Ud = {
  key: 1,
  class: "flex text-center"
}, zd = { class: "pl-2" }, Pd = { class: "dark:bg-gray-700 bg-gray-200 text-xs px-2 py-1 rounded" }, jd = { class: "flex text-center items-center justify-end" }, qd = ["aria-label"], Gd = ["aria-label"], Kd = {
  __name: "Toolbar",
  setup(t) {
    const e = ae("ServiceContainer"), { setStore: s } = e.storage, { t: r } = e.i18n, o = e.dragSelect, c = T("");
    e.emitter.on("vf-search-query", ({ newQuery: l }) => {
      c.value = l;
    });
    const i = () => {
      e.fullScreen = !e.fullScreen, e.fullScreen ? document.querySelector("body").style.overflow = "hidden" : document.querySelector("body").style.overflow = "", s("full-screen", e.fullScreen), e.emitter.emit("vf-fullscreen-toggle");
    }, d = () => {
      e.view = e.view === "list" ? "grid" : "list", o.refreshSelection(), s("viewport", e.view);
    };
    return (l, u) => (f(), g("div", Ld, [
      c.value.length ? (f(), g("div", Ud, [
        n("div", zd, [
          ee(_(a(r)("Search results for")) + " ", 1),
          n("span", Pd, _(c.value), 1)
        ]),
        a(e).fs.loading ? (f(), X(a(lo), { key: 0 })) : P("", !0)
      ])) : (f(), g("div", Vd, [
        a(e).features.includes(a(pe).NEW_FOLDER) ? (f(), g("div", {
          key: 0,
          class: "mx-1.5",
          "aria-label": a(r)("New Folder"),
          "data-microtip-position": "bottom-right",
          role: "tooltip",
          onClick: u[0] || (u[0] = (h) => a(e).modal.open(An, { items: a(o).getSelected() }))
        }, [
          W(a(Ac))
        ], 8, Od)) : P("", !0),
        a(e).features.includes(a(pe).NEW_FILE) ? (f(), g("div", {
          key: 1,
          class: "mx-1.5",
          "aria-label": a(r)("New File"),
          "data-microtip-position": "bottom",
          role: "tooltip",
          onClick: u[1] || (u[1] = (h) => a(e).modal.open(Ti, { items: a(o).getSelected() }))
        }, [
          W(a(Hc))
        ], 8, Hd)) : P("", !0),
        a(e).features.includes(a(pe).RENAME) ? (f(), g("div", {
          key: 2,
          class: "mx-1.5",
          "aria-label": a(r)("Rename"),
          "data-microtip-position": "bottom",
          role: "tooltip",
          onClick: u[2] || (u[2] = (h) => a(o).getCount() !== 1 || a(e).modal.open(ao, { items: a(o).getSelected() }))
        }, [
          W(a(Nc), {
            class: me(a(o).getCount() === 1 ? "vf-toolbar-icon" : "vf-toolbar-icon-disabled")
          }, null, 8, ["class"])
        ], 8, Bd)) : P("", !0),
        a(e).features.includes(a(pe).DELETE) ? (f(), g("div", {
          key: 3,
          class: "mx-1.5",
          "aria-label": a(r)("Delete"),
          "data-microtip-position": "bottom",
          role: "tooltip",
          onClick: u[3] || (u[3] = (h) => !a(o).getCount() || a(e).modal.open(ro, { items: a(o).getSelected() }))
        }, [
          W(a(qc), {
            class: me(a(o).getCount() ? "vf-toolbar-icon" : "vf-toolbar-icon-disabled")
          }, null, 8, ["class"])
        ], 8, Rd)) : P("", !0),
        a(e).features.includes(a(pe).UPLOAD) ? (f(), g("div", {
          key: 4,
          class: "mx-1.5",
          "aria-label": a(r)("Upload"),
          "data-microtip-position": "bottom",
          role: "tooltip",
          onClick: u[4] || (u[4] = (h) => a(e).modal.open(Xi, { items: a(o).getSelected() }))
        }, [
          W(a(Xc))
        ], 8, Fd)) : P("", !0),
        a(e).features.includes(a(pe).UNARCHIVE) && a(o).getCount() === 1 && a(o).getSelected()[0].mime_type === "application/zip" ? (f(), g("div", {
          key: 5,
          class: "mx-1.5",
          "aria-label": a(r)("Unarchive"),
          "data-microtip-position": "bottom",
          role: "tooltip",
          onClick: u[5] || (u[5] = (h) => !a(o).getCount() || a(e).modal.open(Dn, { items: a(o).getSelected() }))
        }, [
          W(a(ad), {
            class: me(a(o).getCount() ? "vf-toolbar-icon" : "vf-toolbar-icon-disabled")
          }, null, 8, ["class"])
        ], 8, Id)) : P("", !0),
        a(e).features.includes(a(pe).ARCHIVE) ? (f(), g("div", {
          key: 6,
          class: "mx-1.5",
          "aria-label": a(r)("Archive"),
          "data-microtip-position": "bottom",
          role: "tooltip",
          onClick: u[6] || (u[6] = (h) => !a(o).getCount() || a(e).modal.open(Ln, { items: a(o).getSelected() }))
        }, [
          W(a(td), {
            class: me(a(o).getCount() ? "vf-toolbar-icon" : "vf-toolbar-icon-disabled")
          }, null, 8, ["class"])
        ], 8, Nd)) : P("", !0)
      ])),
      n("div", jd, [
        a(e).features.includes(a(pe).FULL_SCREEN) ? (f(), g("div", {
          key: 0,
          onClick: i,
          class: "mx-1.5",
          "aria-label": a(r)("Toggle Full Screen"),
          "data-microtip-position": "bottom-left",
          role: "tooltip"
        }, [
          a(e).fullScreen ? (f(), X(a(yd), { key: 0 })) : (f(), X(a(vd), { key: 1 }))
        ], 8, qd)) : P("", !0),
        n("div", {
          class: "mx-1.5",
          "aria-label": a(r)("Change View"),
          "data-microtip-position": "bottom-left",
          role: "tooltip",
          onClick: u[7] || (u[7] = (h) => c.value.length || d())
        }, [
          a(e).view === "grid" ? (f(), X(a(Cd), {
            key: 0,
            class: me(c.value.length ? "vf-toolbar-icon-disabled" : "vf-toolbar-icon")
          }, null, 8, ["class"])) : P("", !0),
          a(e).view === "list" ? (f(), X(a(Dd), {
            key: 1,
            class: me(c.value.length ? "vf-toolbar-icon-disabled" : "vf-toolbar-icon")
          }, null, 8, ["class"])) : P("", !0)
        ], 8, Gd)
      ])
    ]));
  }
}, Wd = (t, e = 0, s = !1) => {
  let r;
  return (...o) => {
    s && !r && t(...o), clearTimeout(r), r = setTimeout(() => {
      t(...o);
    }, e);
  };
}, Ho = (t, e, s) => {
  const r = T(t);
  return qn((o, c) => ({
    get() {
      return o(), r.value;
    },
    set: Wd(
      (i) => {
        r.value = i, c();
      },
      e,
      s
    )
  }));
}, Yd = { class: "sm:flex sm:items-start" }, Xd = /* @__PURE__ */ n("div", { class: "mx-auto flex-shrink-0 flex items-center justify-center h-12 w-12 rounded-full bg-blue-50 dark:bg-gray-500 sm:mx-0 sm:h-10 sm:w-10" }, [
  /* @__PURE__ */ n("svg", {
    class: "h-6 w-6 stroke-blue-600 dark:stroke-blue-100",
    xmlns: "http://www.w3.org/2000/svg",
    fill: "none",
    viewBox: "0 0 24 24",
    "stroke-width": "2",
    stroke: "currentColor",
    "aria-hidden": "true"
  }, [
    /* @__PURE__ */ n("path", {
      "stroke-linecap": "round",
      "stroke-linejoin": "round",
      d: "M12 9v2m0 4h.01m-6.938 4h13.856c1.54 0 2.502-1.667 1.732-3L13.732 4c-.77-1.333-2.694-1.333-3.464 0L3.34 16c-.77 1.333.192 3 1.732 3z"
    })
  ])
], -1), Jd = { class: "mt-3 text-center sm:mt-0 sm:ml-4 sm:text-left w-full" }, Qd = {
  class: "text-lg leading-6 font-medium text-gray-900 dark:text-gray-400",
  id: "modal-title"
}, Zd = { class: "text-sm text-gray-500 pb-1" }, eu = { class: "max-h-[200px] overflow-y-auto vf-scrollbar text-left" }, tu = { class: "flex text-sm text-gray-800 dark:text-gray-400" }, su = {
  key: 0,
  xmlns: "http://www.w3.org/2000/svg",
  class: "h-5 w-5 text-neutral-500 fill-sky-500 stroke-sky-500 dark:fill-slate-500 dark:stroke-slate-500",
  fill: "none",
  viewBox: "0 0 24 24",
  stroke: "currentColor",
  "stroke-width": "1"
}, ou = /* @__PURE__ */ n("path", {
  "stroke-linecap": "round",
  "stroke-linejoin": "round",
  d: "M3 7v10a2 2 0 002 2h14a2 2 0 002-2V9a2 2 0 00-2-2h-6l-2-2H5a2 2 0 00-2 2z"
}, null, -1), nu = [
  ou
], ru = {
  key: 1,
  xmlns: "http://www.w3.org/2000/svg",
  class: "h-5 w-5 text-neutral-500",
  fill: "none",
  viewBox: "0 0 24 24",
  stroke: "currentColor",
  "stroke-width": "1"
}, au = /* @__PURE__ */ n("path", {
  "stroke-linecap": "round",
  "stroke-linejoin": "round",
  d: "M7 21h10a2 2 0 002-2V9.414a1 1 0 00-.293-.707l-5.414-5.414A1 1 0 0012.586 3H7a2 2 0 00-2 2v14a2 2 0 002 2z"
}, null, -1), lu = [
  au
], iu = { class: "ml-1.5" }, cu = { class: "font-bold text-xs text-gray-700 dark:text-gray-500 mt-3 tracking-wider" }, du = { class: "flex text-sm text-gray-800 dark:text-gray-400 border dark:border-gray-700 p-1 rounded" }, uu = /* @__PURE__ */ n("svg", {
  xmlns: "http://www.w3.org/2000/svg",
  class: "h-5 w-5 text-neutral-500 fill-sky-500 stroke-sky-500 dark:fill-slate-500 dark:stroke-slate-500",
  fill: "none",
  viewBox: "0 0 24 24",
  stroke: "currentColor",
  "stroke-width": "1"
}, [
  /* @__PURE__ */ n("path", {
    "stroke-linecap": "round",
    "stroke-linejoin": "round",
    d: "M3 7v10a2 2 0 002 2h14a2 2 0 002-2V9a2 2 0 00-2-2h-6l-2-2H5a2 2 0 00-2 2z"
  })
], -1), mu = { class: "ml-1.5 overflow-auto" }, fu = { class: "m-1 mr-auto font-bold text-gray-500 text-sm dark:text-gray-200 self-center" }, js = {
  __name: "ModalMove",
  setup(t) {
    const e = ae("ServiceContainer"), { t: s } = e.i18n, r = T(e.modal.data.items.from), o = T(""), c = () => {
      r.value.length && e.emitter.emit("vf-fetch", {
        params: {
          q: "move",
          m: "post",
          adapter: e.fs.adapter,
          path: e.fs.data.dirname
        },
        body: {
          items: r.value.map(({ path: i, type: d }) => ({ path: i, type: d })),
          item: e.modal.data.items.to.path
        },
        onSuccess: () => {
          e.emitter.emit("vf-toast-push", { label: s("Files moved.", e.modal.data.items.to.name) });
        },
        onError: (i) => {
          o.value = s(i.message);
        }
      });
    };
    return (i, d) => (f(), X(Ke, null, {
      buttons: se(() => [
        n("button", {
          type: "button",
          onClick: c,
          class: "vf-btn vf-btn-primary"
        }, _(a(s)("Yes, Move!")), 1),
        n("button", {
          type: "button",
          onClick: d[1] || (d[1] = (l) => a(e).modal.close()),
          class: "vf-btn vf-btn-secondary"
        }, _(a(s)("Cancel")), 1),
        n("div", fu, _(a(s)("%s item(s) selected.", r.value.length)), 1)
      ]),
      default: se(() => [
        n("div", Yd, [
          Xd,
          n("div", Jd, [
            n("h3", Qd, _(a(s)("Move files")), 1),
            n("p", Zd, _(a(s)("Are you sure you want to move these files?")), 1),
            n("div", eu, [
              (f(!0), g(he, null, $e(r.value, (l) => (f(), g("div", tu, [
                n("div", null, [
                  l.type === "dir" ? (f(), g("svg", su, nu)) : (f(), g("svg", ru, lu))
                ]),
                n("div", iu, _(l.path), 1)
              ]))), 256))
            ]),
            n("h4", cu, _(a(s)("Target Directory")), 1),
            n("p", du, [
              uu,
              n("span", mu, _(a(e).modal.data.items.to.path), 1)
            ]),
            o.value.length ? (f(), X(We, {
              key: 0,
              onHidden: d[0] || (d[0] = (l) => o.value = ""),
              error: ""
            }, {
              default: se(() => [
                ee(_(o.value), 1)
              ]),
              _: 1
            })) : P("", !0)
          ])
        ])
      ]),
      _: 1
    }));
  }
}, hu = {
  xmlns: "http://www.w3.org/2000/svg",
  fill: "currentColor",
  class: "h-6 w-6 p-1 rounded text-slate-700 hover:bg-neutral-300 dark:text-neutral-200 dark:hover:bg-gray-700 cursor-pointer",
  viewBox: "-40 -40 580 580"
}, pu = /* @__PURE__ */ n("path", { d: "M463.5 224h8.5c13.3 0 24-10.7 24-24V72c0-9.7-5.8-18.5-14.8-22.2S461.9 48.1 455 55l-41.6 41.6c-87.6-86.5-228.7-86.2-315.8 1-87.5 87.5-87.5 229.3 0 316.8s229.3 87.5 316.8 0c12.5-12.5 12.5-32.8 0-45.3s-32.8-12.5-45.3 0c-62.5 62.5-163.8 62.5-226.3 0s-62.5-163.8 0-226.3c62.2-62.2 162.7-62.5 225.3-1L327 183c-6.9 6.9-8.9 17.2-5.2 26.2S334.3 224 344 224z" }, null, -1), vu = [
  pu
];
function gu(t, e) {
  return f(), g("svg", hu, [...vu]);
}
const _u = { render: gu }, bu = {
  xmlns: "http://www.w3.org/2000/svg",
  fill: "currentColor",
  class: "h-6 w-6 p-0.5 rounded",
  viewBox: "0 0 20 20"
}, xu = /* @__PURE__ */ n("path", {
  "fill-rule": "evenodd",
  d: "M5.293 9.707a1 1 0 0 1 0-1.414l4-4a1 1 0 0 1 1.414 0l4 4a1 1 0 0 1-1.414 1.414L11 7.414V15a1 1 0 1 1-2 0V7.414L6.707 9.707a1 1 0 0 1-1.414 0",
  class: "pointer-events-none",
  "clip-rule": "evenodd"
}, null, -1), yu = [
  xu
];
function wu(t, e) {
  return f(), g("svg", bu, [...yu]);
}
const ku = { render: wu }, $u = {
  xmlns: "http://www.w3.org/2000/svg",
  fill: "none",
  stroke: "currentColor",
  "stroke-width": "1.5",
  class: "h-6 w-6 p-1 rounded text-slate-700 hover:bg-neutral-300 dark:text-neutral-200 dark:hover:bg-gray-700 cursor-pointer",
  viewBox: "0 0 24 24"
}, Su = /* @__PURE__ */ n("path", {
  "stroke-linecap": "round",
  "stroke-linejoin": "round",
  d: "M6 18 18 6M6 6l12 12"
}, null, -1), Cu = [
  Su
];
function Eu(t, e) {
  return f(), g("svg", $u, [...Cu]);
}
const Tu = { render: Eu }, Mu = {
  xmlns: "http://www.w3.org/2000/svg",
  fill: "currentColor",
  class: "h-6 w-6 p-1 rounded text-slate-700 hover:bg-neutral-100 dark:text-neutral-300 dark:hover:bg-gray-800 cursor-pointer",
  viewBox: "0 0 20 20"
}, Au = /* @__PURE__ */ n("path", {
  d: "M10.707 2.293a1 1 0 0 0-1.414 0l-7 7a1 1 0 0 0 1.414 1.414L4 10.414V17a1 1 0 0 0 1 1h2a1 1 0 0 0 1-1v-2a1 1 0 0 1 1-1h2a1 1 0 0 1 1 1v2a1 1 0 0 0 1 1h2a1 1 0 0 0 1-1v-6.586l.293.293a1 1 0 0 0 1.414-1.414z",
  class: "pointer-events-none"
}, null, -1), Du = [
  Au
];
function Lu(t, e) {
  return f(), g("svg", Mu, [...Du]);
}
const Vu = { render: Lu }, Ou = {
  xmlns: "http://www.w3.org/2000/svg",
  fill: "currentColor",
  class: "h-6 w-6 p-1 m-auto stroke-gray-400 fill-gray-100 dark:stroke-gray-400 dark:fill-gray-400/20",
  viewBox: "0 0 20 20"
}, Hu = /* @__PURE__ */ n("path", { d: "m21 21-5.197-5.197m0 0A7.5 7.5 0 1 0 5.196 5.196a7.5 7.5 0 0 0 10.607 10.607" }, null, -1), Bu = [
  Hu
];
function Ru(t, e) {
  return f(), g("svg", Ou, [...Bu]);
}
const Fu = { render: Ru }, Iu = {
  xmlns: "http://www.w3.org/2000/svg",
  fill: "none",
  stroke: "currentColor",
  "stroke-width": "1.5",
  class: "w-6 h-6 cursor-pointer",
  viewBox: "0 0 24 24"
}, Nu = /* @__PURE__ */ n("path", {
  "stroke-linecap": "round",
  "stroke-linejoin": "round",
  d: "M6 18 18 6M6 6l12 12"
}, null, -1), Uu = [
  Nu
];
function zu(t, e) {
  return f(), g("svg", Iu, [...Uu]);
}
const Pu = { render: zu }, ju = {
  xmlns: "http://www.w3.org/2000/svg",
  fill: "none",
  stroke: "currentColor",
  class: "text-neutral-500 fill-sky-500 stroke-sky-500 dark:fill-slate-500 dark:stroke-slate-500",
  viewBox: "0 0 24 24"
}, qu = /* @__PURE__ */ n("path", {
  "stroke-linecap": "round",
  "stroke-linejoin": "round",
  d: "M3 7v10a2 2 0 0 0 2 2h14a2 2 0 0 0 2-2V9a2 2 0 0 0-2-2h-6l-2-2H5a2 2 0 0 0-2 2"
}, null, -1), Gu = [
  qu
];
function Ku(t, e) {
  return f(), g("svg", ju, [...Gu]);
}
const fs = { render: Ku }, Wu = {
  xmlns: "http://www.w3.org/2000/svg",
  fill: "none",
  stroke: "currentColor",
  "stroke-linecap": "round",
  "stroke-linejoin": "round",
  "stroke-width": "2",
  class: "h-6 w-6 p-1 rounded text-slate-700 dark:text-neutral-300 cursor-pointer",
  viewBox: "0 0 24 24"
}, Yu = /* @__PURE__ */ n("path", {
  stroke: "none",
  d: "M0 0h24v24H0z"
}, null, -1), Xu = /* @__PURE__ */ n("path", { d: "M9 6h11M12 12h8M15 18h5M5 6v.01M8 12v.01M11 18v.01" }, null, -1), Ju = [
  Yu,
  Xu
];
function Qu(t, e) {
  return f(), g("svg", Wu, [...Ju]);
}
const Zu = { render: Qu }, e0 = {
  xmlns: "http://www.w3.org/2000/svg",
  class: "h-6 w-6 rounded text-slate-700 hover:bg-neutral-100 dark:fill-neutral-300 dark:hover:bg-gray-800 cursor-pointer",
  viewBox: "0 0 448 512"
}, t0 = /* @__PURE__ */ n("path", { d: "M8 256a56 56 0 1 1 112 0 56 56 0 1 1-112 0m160 0a56 56 0 1 1 112 0 56 56 0 1 1-112 0m216-56a56 56 0 1 1 0 112 56 56 0 1 1 0-112" }, null, -1), s0 = [
  t0
];
function o0(t, e) {
  return f(), g("svg", e0, [...s0]);
}
const n0 = { render: o0 }, r0 = { class: "space-x-0.5 flex p-1.5 bg-neutral-100 dark:bg-gray-800 border-t border-b border-neutral-300 dark:border-gray-700/50 items-center select-none text-sm grow-0" }, a0 = ["aria-label"], l0 = ["aria-label"], i0 = ["aria-label"], c0 = ["aria-label"], d0 = { class: "flex leading-6" }, u0 = {
  key: 0,
  class: "flex"
}, m0 = /* @__PURE__ */ n("div", { class: "text-neutral-300 dark:text-gray-600 mx-0.5" }, "/", -1), f0 = { class: "relative" }, h0 = /* @__PURE__ */ n("span", { class: "text-neutral-300 dark:text-gray-600 mx-0.5" }, "/", -1), p0 = ["onDragover", "onDragleave", "onDrop", "title", "onClick"], v0 = { class: "relative flex bg-white dark:bg-gray-700 justify-between items-center rounded p-1 ml-2 w-full" }, g0 = ["placeholder"], _0 = { class: "z-30 absolute top-[65px] md:top-[75px] left-[90px] rounded -mx-1.5 mt-1 bg-neutral-50 dark:bg-gray-800 max-w-80 max-h-50 shadow overflow-y-auto text-gray-700 dark:text-gray-200 border border-neutral-300 dark:border-gray-600" }, b0 = ["onDrop", "onClick"], x0 = { class: "flex pointer-events-none" }, y0 = { class: "inline-block w-full text-ellipsis overflow-hidden" }, w0 = {
  __name: "Breadcrumb",
  setup(t) {
    const e = ae("ServiceContainer"), { t: s } = e.i18n, r = e.dragSelect, { setStore: o } = e.storage, c = T(null), i = Ho(0, 100);
    mt(i, (B) => {
      const D = c.value.children;
      let V = 0, E = 0, S = 5, O = 1;
      e.fs.limitBreadcrumbItems(S), ft(() => {
        for (let $ = D.length - 1; $ >= 0 && !(V + D[$].offsetWidth > i.value - 40); $--)
          V += parseInt(D[$].offsetWidth, 10), E++;
        E < O && (E = O), E > S && (E = S), e.fs.limitBreadcrumbItems(E);
      });
    });
    const d = () => {
      i.value = c.value.offsetWidth;
    };
    Ce(() => {
      new ResizeObserver(d).observe(c.value);
    });
    const l = (B, D = null) => {
      B.preventDefault(), r.isDraggingRef.value = !1, m(B), D ?? (D = e.fs.hiddenBreadcrumbs.length - 1);
      let V = JSON.parse(B.dataTransfer.getData("items"));
      if (V.find((E) => E.storage !== e.fs.adapter)) {
        alert("Moving items between different storages is not supported yet.");
        return;
      }
      e.modal.open(js, {
        items: {
          from: V,
          to: e.fs.hiddenBreadcrumbs[D] ?? { path: e.fs.adapter + "://" }
        }
      });
    }, u = (B, D = null) => {
      B.preventDefault(), r.isDraggingRef.value = !1, m(B), D ?? (D = e.fs.breadcrumbs.length - 2);
      let V = JSON.parse(B.dataTransfer.getData("items"));
      if (V.find((E) => E.storage !== e.fs.adapter)) {
        alert("Moving items between different storages is not supported yet.");
        return;
      }
      e.modal.open(js, {
        items: {
          from: V,
          to: e.fs.breadcrumbs[D] ?? { path: e.fs.adapter + "://" }
        }
      });
    }, h = (B) => {
      B.preventDefault(), e.fs.isGoUpAvailable() ? (B.dataTransfer.dropEffect = "copy", B.currentTarget.classList.add("bg-blue-200", "dark:bg-slate-600")) : (B.dataTransfer.dropEffect = "none", B.dataTransfer.effectAllowed = "none");
    }, m = (B) => {
      B.preventDefault(), B.currentTarget.classList.remove("bg-blue-200", "dark:bg-slate-600"), e.fs.isGoUpAvailable() && B.currentTarget.classList.remove("bg-blue-200", "dark:bg-slate-600");
    }, v = () => {
      A(), e.emitter.emit("vf-fetch", { params: { q: "index", adapter: e.fs.adapter, path: e.fs.data.dirname } });
    }, p = () => {
      A(), !e.fs.isGoUpAvailable() || e.emitter.emit("vf-fetch", {
        params: {
          q: "index",
          adapter: e.fs.adapter,
          path: e.fs.parentFolderPath
        }
      });
    }, b = (B) => {
      e.emitter.emit("vf-fetch", { params: { q: "index", adapter: e.fs.adapter, path: B.path } }), e.fs.toggleHiddenBreadcrumbs(!1);
    }, y = () => {
      e.fs.showHiddenBreadcrumbs && e.fs.toggleHiddenBreadcrumbs(!1);
    }, x = {
      mounted(B, D, V, E) {
        B.clickOutsideEvent = function(S) {
          B === S.target || B.contains(S.target) || D.value();
        }, document.body.addEventListener("click", B.clickOutsideEvent);
      },
      beforeUnmount(B, D, V, E) {
        document.body.removeEventListener("click", B.clickOutsideEvent);
      }
    }, M = () => {
      e.showTreeView = !e.showTreeView, o("show-tree-view", e.showTreeView);
    }, k = T(null), U = () => {
      e.features.includes(pe.SEARCH) && (e.fs.searchMode = !0, ft(() => k.value.focus()));
    }, H = Ho("", 400);
    mt(H, (B) => {
      e.emitter.emit("vf-toast-clear"), e.emitter.emit("vf-search-query", { newQuery: B });
    }), mt(() => e.fs.searchMode, (B) => {
      B && ft(() => k.value.focus());
    });
    const A = () => {
      e.fs.searchMode = !1, H.value = "";
    };
    e.emitter.on("vf-search-exit", () => {
      A();
    });
    const L = () => {
      H.value === "" && A();
    };
    return (B, D) => (f(), g("div", r0, [
      n("span", {
        "aria-label": a(s)("Toggle Tree View"),
        "data-microtip-position": "bottom-right",
        role: "tooltip"
      }, [
        W(a(Zu), {
          onClick: M,
          class: me(["h-6 w-6 p-0.5 rounded cursor-pointer text-slate-700", a(e).showTreeView ? "bg-gray-300 dark:bg-gray-700" : ""])
        }, null, 8, ["class"])
      ], 8, a0),
      n("span", {
        "aria-label": a(s)("Go up a directory"),
        "data-microtip-position": "bottom-right",
        role: "tooltip"
      }, [
        W(a(ku), {
          onDragover: D[0] || (D[0] = (V) => h(V)),
          onDragleave: D[1] || (D[1] = (V) => m(V)),
          onDrop: D[2] || (D[2] = (V) => u(V)),
          onClick: p,
          class: me(a(e).fs.isGoUpAvailable() ? "text-slate-700 hover:bg-neutral-300 dark:text-neutral-200 dark:hover:bg-gray-700 cursor-pointer" : "text-gray-400 dark:text-neutral-500")
        }, null, 8, ["class"])
      ], 8, l0),
      a(e).fs.loading ? (f(), g("span", {
        key: 1,
        "aria-label": a(s)("Cancel"),
        "data-microtip-position": "bottom-right",
        role: "tooltip"
      }, [
        W(a(Tu), {
          onClick: D[3] || (D[3] = (V) => a(e).emitter.emit("vf-fetch-abort"))
        })
      ], 8, c0)) : (f(), g("span", {
        key: 0,
        "aria-label": a(s)("Refresh"),
        "data-microtip-position": "bottom-right",
        role: "tooltip"
      }, [
        W(a(_u), { onClick: v })
      ], 8, i0)),
      ve(n("div", {
        onClick: nt(U, ["self"]),
        class: "group flex bg-white dark:bg-gray-700 items-center rounded p-1 ml-2 w-full overflow-hidden"
      }, [
        n("div", null, [
          W(a(Vu), {
            onDragover: D[4] || (D[4] = (V) => h(V)),
            onDragleave: D[5] || (D[5] = (V) => m(V)),
            onDrop: D[6] || (D[6] = (V) => u(V, -1)),
            onClick: D[7] || (D[7] = (V) => a(e).emitter.emit("vf-fetch", { params: { q: "index", adapter: a(e).fs.adapter } }))
          })
        ]),
        n("div", d0, [
          a(e).fs.hiddenBreadcrumbs.length ? ve((f(), g("div", u0, [
            m0,
            n("div", f0, [
              n("span", {
                onDragenter: D[8] || (D[8] = (V) => a(e).fs.toggleHiddenBreadcrumbs(!0)),
                onClick: D[9] || (D[9] = (V) => a(e).fs.toggleHiddenBreadcrumbs()),
                class: "text-slate-700 dark:text-slate-200 hover:bg-neutral-100 dark:hover:bg-gray-800 rounded cursor-pointer"
              }, [
                W(a(n0), { class: "px-1 pointer-events-none" })
              ], 32)
            ])
          ])), [
            [x, y]
          ]) : P("", !0)
        ]),
        n("div", {
          ref_key: "breadcrumbContainer",
          ref: c,
          class: "flex leading-6 w-full overflow-hidden",
          onClick: nt(U, ["self"])
        }, [
          (f(!0), g(he, null, $e(a(e).fs.breadcrumbs, (V, E) => (f(), g("div", { key: E }, [
            h0,
            n("span", {
              onDragover: (S) => E === a(e).fs.breadcrumbs.length - 1 || h(S),
              onDragleave: (S) => E === a(e).fs.breadcrumbs.length - 1 || m(S),
              onDrop: (S) => E === a(e).fs.breadcrumbs.length - 1 || u(S, E),
              class: "px-1.5 py-1 text-slate-700 dark:text-slate-200 hover:bg-neutral-100 dark:hover:bg-gray-800 rounded cursor-pointer whitespace-nowrap",
              title: V.basename,
              onClick: (S) => a(e).emitter.emit("vf-fetch", { params: { q: "index", adapter: a(e).fs.adapter, path: V.path } })
            }, _(V.name), 41, p0)
          ]))), 128))
        ], 512),
        a(e).fs.loading ? (f(), X(a(lo), { key: 0 })) : P("", !0)
      ], 512), [
        [ze, !a(e).fs.searchMode]
      ]),
      ve(n("div", v0, [
        n("div", null, [
          W(a(Fu))
        ]),
        ve(n("input", {
          ref_key: "searchInput",
          ref: k,
          onKeydown: $t(A, ["esc"]),
          onBlur: L,
          "onUpdate:modelValue": D[10] || (D[10] = (V) => Fo(H) ? H.value = V : null),
          placeholder: a(s)("Search anything.."),
          class: "w-full pb-0 px-1 border-0 text-base ring-0 outline-0 text-gray-600 focus:ring-transparent focus:border-transparent dark:focus:ring-transparent dark:focus:border-transparent dark:text-gray-300 bg-transparent",
          type: "text"
        }, null, 40, g0), [
          [St, a(H)]
        ]),
        W(a(Pu), { onClick: A })
      ], 512), [
        [ze, a(e).fs.searchMode]
      ]),
      ve(n("div", _0, [
        (f(!0), g(he, null, $e(a(e).fs.hiddenBreadcrumbs, (V, E) => (f(), g("div", {
          key: E,
          onDragover: D[11] || (D[11] = (S) => h(S)),
          onDragleave: D[12] || (D[12] = (S) => m(S)),
          onDrop: (S) => l(S, E),
          onClick: (S) => b(V),
          class: "px-2 py-0.5 hover:bg-gray-400/20 cursor-pointer items-center whitespace-nowrap"
        }, [
          n("div", x0, [
            n("span", null, [
              W(a(fs), { class: "h-5 w-5" })
            ]),
            ee(),
            n("span", y0, _(V.name), 1)
          ])
        ], 40, b0))), 128))
      ], 512), [
        [ze, a(e).fs.showHiddenBreadcrumbs]
      ])
    ]));
  }
}, Vn = (t, e = null) => new Date(t * 1e3).toLocaleString(e ?? navigator.language ?? "en-US"), k0 = ["onClick"], $0 = {
  __name: "Toast",
  setup(t) {
    const e = ae("ServiceContainer"), { getStore: s } = e.storage, r = T(s("full-screen", !1)), o = T([]), c = (l) => l === "error" ? "text-red-400 border-red-400 dark:text-red-300 dark:border-red-300" : "text-lime-600 border-lime-600 dark:text-lime-300 dark:border-lime-1300", i = (l) => {
      o.value.splice(l, 1);
    }, d = (l) => {
      let u = o.value.findIndex((h) => h.id === l);
      u !== -1 && i(u);
    };
    return e.emitter.on("vf-toast-clear", () => {
      o.value = [];
    }), e.emitter.on("vf-toast-push", (l) => {
      let u = (/* @__PURE__ */ new Date()).getTime().toString(36).concat(performance.now().toString(), Math.random().toString()).replace(/\./g, "");
      l.id = u, o.value.push(l), setTimeout(() => {
        d(u);
      }, 5e3);
    }), (l, u) => (f(), g("div", {
      class: me([r.value.value ? "fixed" : "absolute", "max-w-fit flex flex-col bottom-0 left-1/2 -translate-x-1/2 z-10"])
    }, [
      W(Gn, {
        name: "vf-toast-item",
        "leave-active-class": "transition-all duration-1000",
        "leave-to-class": "opacity-0"
      }, {
        default: se(() => [
          (f(!0), g(he, null, $e(o.value, (h, m) => (f(), g("div", {
            onClick: (v) => i(m),
            key: h,
            class: me([c(h.type), "inline-block mx-auto my-0.5 py-0.5 px-2 min-w-max bg-gray-50 dark:bg-gray-600 border text-xs sm:text-sm rounded cursor-pointer"])
          }, _(h.label), 11, k0))), 128))
        ]),
        _: 1
      })
    ], 2));
  }
}, S0 = {
  xmlns: "http://www.w3.org/2000/svg",
  fill: "currentColor",
  class: "h-5 w-5",
  viewBox: "0 0 20 20"
}, C0 = /* @__PURE__ */ n("path", {
  "fill-rule": "evenodd",
  d: "M5.293 7.293a1 1 0 0 1 1.414 0L10 10.586l3.293-3.293a1 1 0 1 1 1.414 1.414l-4 4a1 1 0 0 1-1.414 0l-4-4a1 1 0 0 1 0-1.414",
  "clip-rule": "evenodd"
}, null, -1), E0 = [
  C0
];
function T0(t, e) {
  return f(), g("svg", S0, [...E0]);
}
const M0 = { render: T0 }, A0 = {
  xmlns: "http://www.w3.org/2000/svg",
  fill: "currentColor",
  class: "h-5 w-5",
  viewBox: "0 0 20 20"
}, D0 = /* @__PURE__ */ n("path", {
  "fill-rule": "evenodd",
  d: "M14.707 12.707a1 1 0 0 1-1.414 0L10 9.414l-3.293 3.293a1 1 0 0 1-1.414-1.414l4-4a1 1 0 0 1 1.414 0l4 4a1 1 0 0 1 0 1.414",
  "clip-rule": "evenodd"
}, null, -1), L0 = [
  D0
];
function V0(t, e) {
  return f(), g("svg", A0, [...L0]);
}
const O0 = { render: V0 }, Kt = {
  __name: "SortIcon",
  props: { direction: String },
  setup(t) {
    return (e, s) => (f(), g("div", null, [
      t.direction === "asc" ? (f(), X(a(M0), { key: 0 })) : P("", !0),
      t.direction === "desc" ? (f(), X(a(O0), { key: 1 })) : P("", !0)
    ]));
  }
}, H0 = {
  xmlns: "http://www.w3.org/2000/svg",
  fill: "none",
  stroke: "currentColor",
  class: "text-neutral-500",
  viewBox: "0 0 24 24"
}, B0 = /* @__PURE__ */ n("path", {
  "stroke-linecap": "round",
  "stroke-linejoin": "round",
  d: "M7 21h10a2 2 0 0 0 2-2V9.414a1 1 0 0 0-.293-.707l-5.414-5.414A1 1 0 0 0 12.586 3H7a2 2 0 0 0-2 2v14a2 2 0 0 0 2 2"
}, null, -1), R0 = [
  B0
];
function F0(t, e) {
  return f(), g("svg", H0, [...R0]);
}
const I0 = { render: F0 }, ks = {
  __name: "ItemIcon",
  props: {
    type: {
      type: String,
      required: !0
    },
    small: {
      type: Boolean,
      default: !1
    }
  },
  setup(t) {
    return (e, s) => (f(), g("span", null, [
      t.type === "dir" ? (f(), X(a(fs), {
        key: 0,
        class: me({ "h-5 w-5": t.small, "h-10 w-10 md:h-12 md:w-12 m-auto": !t.small })
      }, null, 8, ["class"])) : (f(), X(a(I0), {
        key: 1,
        class: me({ "h-5 w-5": t.small, "h-10 w-10 md:h-12 md:w-12 m-auto": !t.small })
      }, null, 8, ["class"]))
    ]));
  }
}, N0 = {
  xmlns: "http://www.w3.org/2000/svg",
  fill: "none",
  stroke: "currentColor",
  class: "absolute h-6 w-6 md:h-12 md:w-12 m-auto stroke-neutral-500 fill-white dark:fill-gray-700 dark:stroke-gray-600 z-10",
  viewBox: "0 0 24 24"
}, U0 = /* @__PURE__ */ n("path", {
  "stroke-linecap": "round",
  "stroke-linejoin": "round",
  d: "M7 21h10a2 2 0 0 0 2-2V9.414a1 1 0 0 0-.293-.707l-5.414-5.414A1 1 0 0 0 12.586 3H7a2 2 0 0 0-2 2v14a2 2 0 0 0 2 2"
}, null, -1), z0 = [
  U0
];
function P0(t, e) {
  return f(), g("svg", N0, [...z0]);
}
const j0 = { render: P0 }, q0 = { class: "absolute -z-50 -top-96" }, G0 = { class: "text-neutral-700 dark:text-neutral-300 p-1 absolute text-center top-4 right-[-2rem] md:top-5 md:right-[-2.4rem] z-20 text-xs" }, K0 = {
  __name: "DragItem",
  props: {
    count: {
      type: Number,
      default: 0
    }
  },
  setup(t) {
    const e = t;
    return (s, r) => (f(), g("div", q0, [
      W(a(j0)),
      n("div", G0, _(e.count), 1)
    ]));
  }
}, W0 = { class: "flex" }, Y0 = ["aria-label"], X0 = { class: "ml-auto mb-2" }, J0 = {
  key: 0,
  class: "p-2 border font-normal whitespace-pre-wrap border-gray-200 dark:border-gray-700/50 dark:text-gray-200 rounded min-h-[200px] max-h-[60vh] text-xs overflow-auto"
}, Q0 = { key: 1 }, Z0 = {
  __name: "Text",
  emits: ["success"],
  setup(t, { emit: e }) {
    const s = e, r = T(""), o = T(""), c = T(null), i = T(!1), d = T(""), l = T(!1), u = ae("ServiceContainer"), { t: h } = u.i18n;
    Ce(() => {
      u.requester.send({
        url: "",
        method: "get",
        params: { q: "preview", adapter: u.modal.data.adapter, path: u.modal.data.item.path },
        responseType: "text"
      }).then((p) => {
        r.value = p, s("success");
      });
    });
    const m = () => {
      i.value = !i.value, o.value = r.value;
    }, v = () => {
      d.value = "", l.value = !1, u.requester.send({
        url: "",
        method: "post",
        params: {
          q: "save",
          adapter: u.modal.data.adapter,
          path: u.modal.data.item.path
        },
        body: {
          content: o.value
        },
        responseType: "text"
      }).then((p) => {
        d.value = h("Updated."), r.value = p, s("success"), i.value = !i.value;
      }).catch((p) => {
        d.value = h(p.message), l.value = !0;
      });
    };
    return (p, b) => (f(), g(he, null, [
      n("div", W0, [
        n("div", {
          class: "mb-2 text-lg leading-6 font-medium text-gray-900 dark:text-gray-400",
          id: "modal-title",
          "aria-label": a(u).modal.data.item.path,
          "data-microtip-position": "bottom-right",
          role: "tooltip"
        }, _(a(u).modal.data.item.basename), 9, Y0),
        n("div", X0, [
          i.value ? (f(), g("button", {
            key: 0,
            onClick: v,
            class: "ml-1 px-2 py-1 rounded border border-transparent shadow-sm bg-blue-700/75 hover:bg-blue-700 dark:bg-gray-700 dark:hover:bg-gray-700/50 text-base font-medium text-white sm:ml-3 sm:w-auto sm:text-sm"
          }, _(a(h)("Save")), 1)) : P("", !0),
          a(u).features.includes(a(pe).EDIT) ? (f(), g("button", {
            key: 1,
            class: "ml-1 px-2 py-1 text-blue-500",
            onClick: b[0] || (b[0] = (y) => m())
          }, _(i.value ? a(h)("Cancel") : a(h)("Edit")), 1)) : P("", !0)
        ])
      ]),
      n("div", null, [
        i.value ? (f(), g("div", Q0, [
          ve(n("textarea", {
            ref_key: "editInput",
            ref: c,
            "onUpdate:modelValue": b[1] || (b[1] = (y) => o.value = y),
            class: "w-full p-2 rounded dark:bg-gray-700 dark:text-gray-200 dark:focus:ring-gray-600 dark:focus:border-gray-600 dark:selection:bg-gray-500 min-h-[200px] max-h-[60vh]",
            name: "text",
            id: "",
            cols: "30",
            rows: "10"
          }, null, 512), [
            [St, o.value]
          ])
        ])) : (f(), g("pre", J0, _(r.value), 1)),
        d.value.length ? (f(), X(We, {
          key: 2,
          onHidden: b[2] || (b[2] = (y) => d.value = ""),
          error: l.value
        }, {
          default: se(() => [
            ee(_(d.value), 1)
          ]),
          _: 1
        }, 8, ["error"])) : P("", !0)
      ])
    ], 64));
  }
}, em = { class: "flex" }, tm = ["aria-label"], sm = { class: "ml-auto mb-2" }, om = { class: "w-full flex justify-center" }, nm = ["src"], rm = {
  __name: "Image",
  emits: ["success"],
  setup(t, { emit: e }) {
    const s = e, r = ae("ServiceContainer"), { t: o } = r.i18n, c = T(null), i = T(null), d = T(!1), l = T(""), u = T(!1), h = () => {
      d.value = !d.value, d.value ? i.value = new nr(c.value, {
        crop(v) {
        }
      }) : i.value.destroy();
    }, m = () => {
      i.value.getCroppedCanvas({
        width: 795,
        height: 341
      }).toBlob(
        (v) => {
          l.value = "", u.value = !1;
          const p = new FormData();
          p.set("file", v), r.requester.send({
            url: "",
            method: "post",
            params: {
              q: "upload",
              adapter: r.modal.data.adapter,
              path: r.modal.data.item.path
            },
            body: p
          }).then((b) => {
            l.value = o("Updated."), c.value.src = r.requester.getPreviewUrl(r.modal.data.adapter, r.modal.data.item), h(), s("success");
          }).catch((b) => {
            l.value = o(b.message), u.value = !0;
          });
        }
      );
    };
    return Ce(() => {
      s("success");
    }), (v, p) => (f(), g(he, null, [
      n("div", em, [
        n("h3", {
          class: "mb-2 text-lg leading-6 font-medium text-gray-900 dark:text-gray-400",
          id: "modal-title",
          "aria-label": a(r).modal.data.item.path,
          "data-microtip-position": "bottom-right",
          role: "tooltip"
        }, _(a(r).modal.data.item.basename), 9, tm),
        n("div", sm, [
          d.value ? (f(), g("button", {
            key: 0,
            onClick: m,
            class: "ml-1 px-2 py-1 rounded border border-transparent shadow-sm bg-blue-700/75 hover:bg-blue-700 dark:bg-gray-700 dark:hover:bg-gray-700/50 text-base font-medium text-white sm:ml-3 sm:w-auto sm:text-sm"
          }, _(a(o)("Crop")), 1)) : P("", !0),
          a(r).features.includes(a(pe).EDIT) ? (f(), g("button", {
            key: 1,
            class: "ml-1 px-2 py-1 text-blue-500",
            onClick: p[0] || (p[0] = (b) => h())
          }, _(d.value ? a(o)("Cancel") : a(o)("Edit")), 1)) : P("", !0)
        ])
      ]),
      n("div", om, [
        n("img", {
          ref_key: "image",
          ref: c,
          class: "max-w-[50vh] max-h-[50vh]",
          src: a(r).requester.getPreviewUrl(a(r).modal.data.adapter, a(r).modal.data.item),
          alt: ""
        }, null, 8, nm)
      ]),
      l.value.length ? (f(), X(We, {
        key: 0,
        onHidden: p[1] || (p[1] = (b) => l.value = ""),
        error: u.value
      }, {
        default: se(() => [
          ee(_(l.value), 1)
        ]),
        _: 1
      }, 8, ["error"])) : P("", !0)
    ], 64));
  }
}, am = { class: "flex" }, lm = ["aria-label"], im = /* @__PURE__ */ n("div", null, null, -1), cm = {
  __name: "Default",
  emits: ["success"],
  setup(t, { emit: e }) {
    const s = ae("ServiceContainer"), r = e;
    return Ce(() => {
      r("success");
    }), (o, c) => (f(), g(he, null, [
      n("div", am, [
        n("h3", {
          class: "mb-2 text-lg leading-6 font-medium text-gray-900 dark:text-gray-400",
          id: "modal-title",
          "aria-label": a(s).modal.data.item.path,
          "data-microtip-position": "bottom-right",
          role: "tooltip"
        }, _(a(s).modal.data.item.basename), 9, lm)
      ]),
      im
    ], 64));
  }
}, dm = ["aria-label"], um = {
  class: "w-full aspect-video",
  preload: "",
  controls: ""
}, mm = ["src"], fm = {
  __name: "Video",
  emits: ["success"],
  setup(t, { emit: e }) {
    const s = ae("ServiceContainer"), r = e, o = () => s.requester.getPreviewUrl(s.modal.data.adapter, s.modal.data.item);
    return Ce(() => {
      r("success");
    }), (c, i) => (f(), g("div", null, [
      n("h3", {
        class: "mb-2 text-lg leading-6 font-medium text-gray-900 dark:text-gray-400",
        id: "modal-title",
        "aria-label": a(s).modal.data.item.path,
        "data-microtip-position": "bottom-right",
        role: "tooltip"
      }, _(a(s).modal.data.item.basename), 9, dm),
      n("div", null, [
        n("video", um, [
          n("source", {
            src: o(),
            type: "video/mp4"
          }, null, 8, mm),
          ee(" Your browser does not support the video tag. ")
        ])
      ])
    ]));
  }
}, hm = ["aria-label"], pm = {
  class: "w-full",
  controls: ""
}, vm = ["src"], gm = {
  __name: "Audio",
  emits: ["success"],
  setup(t, { emit: e }) {
    const s = e, r = ae("ServiceContainer"), o = () => r.requester.getPreviewUrl(r.modal.data.adapter, r.modal.data.item);
    return Ce(() => {
      s("success");
    }), (c, i) => (f(), g(he, null, [
      n("h3", {
        class: "mb-2 text-lg leading-6 font-medium text-gray-900 dark:text-gray-400",
        id: "modal-title",
        "aria-label": a(r).modal.data.item.path,
        "data-microtip-position": "bottom-right",
        role: "tooltip"
      }, _(a(r).modal.data.item.basename), 9, hm),
      n("div", null, [
        n("audio", pm, [
          n("source", {
            src: o(),
            type: "audio/mpeg"
          }, null, 8, vm),
          ee(" Your browser does not support the audio element. ")
        ])
      ])
    ], 64));
  }
}, _m = ["aria-label"], bm = ["data"], xm = ["src"], ym = /* @__PURE__ */ n("p", null, [
  /* @__PURE__ */ ee(" Your browser does not support PDFs. "),
  /* @__PURE__ */ n("a", { href: "https://example.com/test.pdf" }, "Download the PDF"),
  /* @__PURE__ */ ee(" . ")
], -1), wm = [
  ym
], km = {
  __name: "Pdf",
  emits: ["success"],
  setup(t, { emit: e }) {
    const s = ae("ServiceContainer"), r = e, o = () => s.requester.getPreviewUrl(s.modal.data.adapter, s.modal.data.item);
    return Ce(() => {
      r("success");
    }), (c, i) => (f(), g(he, null, [
      n("h3", {
        class: "mb-2 text-lg leading-6 font-medium text-gray-900 dark:text-gray-400",
        id: "modal-title",
        "aria-label": a(s).modal.data.item.path,
        "data-microtip-position": "bottom-right",
        role: "tooltip"
      }, _(a(s).modal.data.item.basename), 9, _m),
      n("div", null, [
        n("object", {
          class: "h-[60vh]",
          data: o(),
          type: "application/pdf",
          width: "100%",
          height: "100%"
        }, [
          n("iframe", {
            class: "border-0",
            src: o(),
            width: "100%",
            height: "100%"
          }, wm, 8, xm)
        ], 8, bm)
      ])
    ], 64));
  }
}, $m = { class: "sm:flex sm:items-start" }, Sm = { class: "mt-3 text-center sm:mt-0 sm:text-left w-full" }, Cm = { key: 0 }, Em = { class: "text-gray-700 dark:text-gray-200 text-sm" }, Tm = {
  key: 0,
  class: "flex leading-5"
}, Mm = /* @__PURE__ */ n("svg", {
  class: "animate-spin -ml-1 mr-3 h-5 w-5 text-white",
  xmlns: "http://www.w3.org/2000/svg",
  fill: "none",
  viewBox: "0 0 24 24"
}, [
  /* @__PURE__ */ n("circle", {
    class: "opacity-25 stroke-blue-900 dark:stroke-blue-100",
    cx: "12",
    cy: "12",
    r: "10",
    stroke: "currentColor",
    "stroke-width": "4"
  }),
  /* @__PURE__ */ n("path", {
    class: "opacity-75",
    fill: "currentColor",
    d: "M4 12a8 8 0 018-8V0C5.373 0 0 5.373 0 12h4zm2 5.291A7.962 7.962 0 014 12H0c0 3.042 1.135 5.824 3 7.938l3-2.647z"
  })
], -1), Am = { class: "py-2 flex font-normal break-all dark:text-gray-200 rounded text-xs" }, Dm = { class: "font-bold" }, Lm = { class: "font-bold pl-2" }, Vm = {
  key: 0,
  class: "text-xs text-gray-600 dark:text-gray-400"
}, Om = ["download", "href"], On = {
  __name: "ModalPreview",
  setup(t) {
    const e = ae("ServiceContainer"), { t: s } = e.i18n, r = T(!1), o = (i) => (e.modal.data.item.mime_type ?? "").startsWith(i), c = e.features.includes(pe.PREVIEW);
    return c || (r.value = !0), (i, d) => (f(), X(Ke, null, {
      buttons: se(() => [
        n("button", {
          type: "button",
          onClick: d[6] || (d[6] = (l) => a(e).modal.close()),
          class: "vf-btn vf-btn-secondary"
        }, _(a(s)("Close")), 1),
        a(e).features.includes(a(pe).DOWNLOAD) ? (f(), g("a", {
          key: 0,
          target: "_blank",
          class: "vf-btn vf-btn-primary",
          download: a(e).requester.getDownloadUrl(a(e).modal.data.adapter, a(e).modal.data.item),
          href: a(e).requester.getDownloadUrl(a(e).modal.data.adapter, a(e).modal.data.item)
        }, _(a(s)("Download")), 9, Om)) : P("", !0)
      ]),
      default: se(() => [
        n("div", $m, [
          n("div", Sm, [
            a(c) ? (f(), g("div", Cm, [
              o("text") ? (f(), X(Z0, {
                key: 0,
                onSuccess: d[0] || (d[0] = (l) => r.value = !0)
              })) : o("image") ? (f(), X(rm, {
                key: 1,
                onSuccess: d[1] || (d[1] = (l) => r.value = !0)
              })) : o("video") ? (f(), X(fm, {
                key: 2,
                onSuccess: d[2] || (d[2] = (l) => r.value = !0)
              })) : o("audio") ? (f(), X(gm, {
                key: 3,
                onSuccess: d[3] || (d[3] = (l) => r.value = !0)
              })) : o("application/pdf") ? (f(), X(km, {
                key: 4,
                onSuccess: d[4] || (d[4] = (l) => r.value = !0)
              })) : (f(), X(cm, {
                key: 5,
                onSuccess: d[5] || (d[5] = (l) => r.value = !0)
              }))
            ])) : P("", !0),
            n("div", Em, [
              r.value === !1 ? (f(), g("div", Tm, [
                Mm,
                n("span", null, _(a(s)("Loading")), 1)
              ])) : P("", !0)
            ])
          ])
        ]),
        n("div", Am, [
          n("div", null, [
            n("span", Dm, _(a(s)("File Size")) + ": ", 1),
            ee(_(a(e).filesize(a(e).modal.data.item.file_size)), 1)
          ]),
          n("div", null, [
            n("span", Lm, _(a(s)("Last Modified")) + ": ", 1),
            ee(" " + _(a(Vn)(a(e).modal.data.item.last_modified)), 1)
          ])
        ]),
        a(e).features.includes(a(pe).DOWNLOAD) ? (f(), g("div", Vm, [
          n("span", null, _(a(s)(`Download doesn't work? You can try right-click "Download" button, select "Save link as...".`)), 1)
        ])) : P("", !0)
      ]),
      _: 1
    }));
  }
}, Hm = {
  xmlns: "http://www.w3.org/2000/svg",
  fill: "none",
  stroke: "currentColor",
  "stroke-linecap": "round",
  "stroke-linejoin": "round",
  "stroke-width": "2",
  class: "h-5 w-5",
  viewBox: "0 0 24 24"
}, Bm = /* @__PURE__ */ n("path", {
  stroke: "none",
  d: "M0 0h24v24H0z"
}, null, -1), Rm = /* @__PURE__ */ n("path", { d: "m15 4.5-4 4L7 10l-1.5 1.5 7 7L14 17l1.5-4 4-4M9 15l-4.5 4.5M14.5 4 20 9.5" }, null, -1), Fm = [
  Bm,
  Rm
];
function Im(t, e) {
  return f(), g("svg", Hm, [...Fm]);
}
const Hn = { render: Im }, Nm = ["data-type", "data-item", "data-index"], $s = {
  __name: "Item",
  props: {
    item: { type: Object },
    index: { type: Number },
    dragImage: { type: Object }
  },
  setup(t) {
    const e = ae("ServiceContainer"), s = e.dragSelect, r = t, o = (p) => {
      p.type === "dir" ? (e.emitter.emit("vf-search-exit"), e.emitter.emit("vf-fetch", { params: { q: "index", adapter: e.fs.adapter, path: p.path } })) : e.modal.open(On, { adapter: e.fs.adapter, item: p });
    }, c = {
      mounted(p, b, y, x) {
        y.props.draggable && (p.addEventListener("dragstart", (M) => i(M, b.value)), p.addEventListener("dragover", (M) => l(M, b.value)), p.addEventListener("drop", (M) => d(M, b.value)));
      },
      beforeUnmount(p, b, y, x) {
        y.props.draggable && (p.removeEventListener("dragstart", i), p.removeEventListener("dragover", l), p.removeEventListener("drop", d));
      }
    }, i = (p, b) => {
      if (p.altKey || p.ctrlKey || p.metaKey)
        return p.preventDefault(), !1;
      s.isDraggingRef.value = !0, p.dataTransfer.setDragImage(r.dragImage.$el, 0, 15), p.dataTransfer.effectAllowed = "all", p.dataTransfer.dropEffect = "copy", p.dataTransfer.setData("items", JSON.stringify(s.getSelected()));
    }, d = (p, b) => {
      p.preventDefault(), s.isDraggingRef.value = !1;
      let y = JSON.parse(p.dataTransfer.getData("items"));
      if (y.find((x) => x.storage !== e.fs.adapter)) {
        alert("Moving items between different storages is not supported yet.");
        return;
      }
      e.modal.open(js, { items: { from: y, to: b } });
    }, l = (p, b) => {
      p.preventDefault(), !b || b.type !== "dir" || s.getSelection().find((y) => y === p.currentTarget) ? (p.dataTransfer.dropEffect = "none", p.dataTransfer.effectAllowed = "none") : p.dataTransfer.dropEffect = "copy";
    };
    let u = null, h = !1;
    const m = () => {
      u && clearTimeout(u);
    }, v = (p) => {
      if (!h)
        h = !0, setTimeout(() => h = !1, 300);
      else
        return h = !1, o(r.item), clearTimeout(u), !1;
      u = setTimeout(() => {
        const b = new MouseEvent("contextmenu", {
          bubbles: !0,
          cancelable: !1,
          view: window,
          button: 2,
          buttons: 0,
          clientX: p.target.getBoundingClientRect().x,
          clientY: p.target.getBoundingClientRect().y
        });
        p.target.dispatchEvent(b);
      }, 500);
    };
    return (p, b) => ve((f(), g("div", {
      style: ns({ opacity: a(s).isDraggingRef.value && a(s).getSelection().find((y) => p.$el === y) ? "0.5 !important" : "" }),
      class: me(["vf-item-" + a(s).explorerId, "relative"]),
      "data-type": t.item.type,
      key: t.item.path,
      "data-item": JSON.stringify(t.item),
      "data-index": t.index,
      onDblclick: b[0] || (b[0] = (y) => o(t.item)),
      onTouchstart: b[1] || (b[1] = (y) => v(y)),
      onTouchend: b[2] || (b[2] = (y) => m()),
      onContextmenu: b[3] || (b[3] = nt((y) => a(e).emitter.emit("vf-contextmenu-show", { event: y, items: a(s).getSelected(), target: t.item }), ["prevent"]))
    }, [
      Dt(p.$slots, "default"),
      a(e).pinnedFolders.find((y) => y.path === t.item.path) ? (f(), X(a(Hn), {
        key: 0,
        class: "absolute top-0 right-0 text-amber-600"
      })) : P("", !0)
    ], 46, Nm)), [
      [c, t.item]
    ]);
  }
}, Um = { class: "relative flex-auto flex flex-col" }, zm = {
  key: 0,
  class: "grid grid-cols-12 px-1 bg-neutral-50 dark:bg-gray-800 border-b border-neutral-300 dark:border-gray-700 text-xs select-none divide-x"
}, Pm = { class: "relative" }, jm = { class: "grid grid-cols-12 items-center" }, qm = { class: "flex col-span-7 items-center" }, Gm = { class: "overflow-ellipsis overflow-hidden whitespace-nowrap" }, Km = { class: "col-span-5 overflow-ellipsis overflow-hidden whitespace-nowrap" }, Wm = { class: "grid grid-cols-12 items-center" }, Ym = { class: "flex col-span-7 items-center" }, Xm = { class: "overflow-ellipsis overflow-hidden whitespace-nowrap" }, Jm = { class: "col-span-2 text-center" }, Qm = { class: "col-span-3 overflow-ellipsis overflow-hidden whitespace-nowrap px-1 md:px-3" }, Zm = { class: "relative" }, e1 = ["data-src", "alt"], t1 = {
  key: 2,
  class: "absolute hidden md:block top-1/2 w-full text-center text-neutral-500"
}, s1 = { class: "break-all" }, o1 = {
  __name: "Explorer",
  setup(t) {
    const e = ae("ServiceContainer"), { t: s } = e.i18n, r = (m) => m == null ? void 0 : m.substring(0, 3), o = T(null), c = T(""), i = e.dragSelect;
    let d;
    e.emitter.on("vf-fullscreen-toggle", () => {
      i.area.value.style.height = null;
    }), e.emitter.on("vf-search-query", ({ newQuery: m }) => {
      c.value = m, m ? e.emitter.emit("vf-fetch", {
        params: {
          q: "search",
          adapter: e.fs.adapter,
          path: e.fs.data.dirname,
          filter: m
        },
        onSuccess: (v) => {
          v.files.length || e.emitter.emit("vf-toast-push", { label: s("No search result found.") });
        }
      }) : e.emitter.emit("vf-fetch", { params: { q: "index", adapter: e.fs.adapter, path: e.fs.data.dirname } });
    });
    const l = Ot({ active: !1, column: "", order: "" }), u = (m = !0) => {
      let v = [...e.fs.data.files], p = l.column, b = l.order === "asc" ? 1 : -1;
      if (!m)
        return v;
      const y = (x, M) => typeof x == "string" && typeof M == "string" ? x.toLowerCase().localeCompare(M.toLowerCase()) : x < M ? -1 : x > M ? 1 : 0;
      return l.active && (v = v.slice().sort((x, M) => y(x[p], M[p]) * b)), v;
    }, h = (m) => {
      l.active && l.column === m ? (l.active = l.order === "asc", l.column = m, l.order = "desc") : (l.active = !0, l.column = m, l.order = "asc");
    };
    return Ce(() => {
      d = new or(i.area.value);
    }), Ro(() => {
      d.update();
    }), Io(() => {
      d.destroy();
    }), (m, v) => (f(), g("div", Um, [
      a(e).view === "list" || c.value.length ? (f(), g("div", zm, [
        n("div", {
          onClick: v[0] || (v[0] = (p) => h("basename")),
          class: "col-span-7 vf-sort-button"
        }, [
          ee(_(a(s)("Name")) + " ", 1),
          ve(W(Kt, {
            direction: l.order
          }, null, 8, ["direction"]), [
            [ze, l.active && l.column === "basename"]
          ])
        ]),
        c.value.length ? P("", !0) : (f(), g("div", {
          key: 0,
          onClick: v[1] || (v[1] = (p) => h("file_size")),
          class: "justify-center col-span-2 vf-sort-button"
        }, [
          ee(_(a(s)("Size")) + " ", 1),
          ve(W(Kt, {
            direction: l.order
          }, null, 8, ["direction"]), [
            [ze, l.active && l.column === "file_size"]
          ])
        ])),
        c.value.length ? P("", !0) : (f(), g("div", {
          key: 1,
          onClick: v[2] || (v[2] = (p) => h("last_modified")),
          class: "justify-center col-span-3 vf-sort-button"
        }, [
          ee(_(a(s)("Date")) + " ", 1),
          ve(W(Kt, {
            direction: l.order
          }, null, 8, ["direction"]), [
            [ze, l.active && l.column === "last_modified"]
          ])
        ])),
        c.value.length ? (f(), g("div", {
          key: 2,
          onClick: v[3] || (v[3] = (p) => h("path")),
          class: "justify-center col-span-5 vf-sort-button"
        }, [
          ee(_(a(s)("Filepath")) + " ", 1),
          ve(W(Kt, {
            direction: l.order
          }, null, 8, ["direction"]), [
            [ze, l.active && l.column === "path"]
          ])
        ])) : P("", !0)
      ])) : P("", !0),
      n("div", Pm, [
        W(K0, {
          ref_key: "dragImage",
          ref: o,
          count: a(i).getCount()
        }, null, 8, ["count"])
      ]),
      n("div", {
        ref: a(i).scrollBarContainer,
        class: me(["vf-explorer-scrollbar-container", [{ "grid-view": a(e).view === "grid" }, { "search-active": c.value.length }]])
      }, [
        n("div", {
          ref: a(i).scrollBar,
          class: "w-5 bg-transparent pointer-events-none"
        }, null, 512)
      ], 2),
      n("div", {
        ref: a(i).area,
        class: "h-full w-full text-xs p-1 vf-explorer-scrollbar vf-selector-area min-h-[150px] z-0 overflow-y-auto",
        onContextmenu: v[4] || (v[4] = nt((p) => a(e).emitter.emit("vf-contextmenu-show", { event: p, items: a(i).getSelected() }), ["self", "prevent"]))
      }, [
        c.value.length ? (f(!0), g(he, { key: 0 }, $e(u(), (p, b) => (f(), X($s, {
          item: p,
          index: b,
          dragImage: o.value,
          class: "vf-item vf-item-list"
        }, {
          default: se(() => [
            n("div", jm, [
              n("div", qm, [
                W(ks, {
                  type: p.type,
                  small: a(e).compactListView
                }, null, 8, ["type", "small"]),
                n("span", Gm, _(p.basename), 1)
              ]),
              n("div", Km, _(p.path), 1)
            ])
          ]),
          _: 2
        }, 1032, ["item", "index", "dragImage"]))), 256)) : P("", !0),
        a(e).view === "list" && !c.value.length ? (f(!0), g(he, { key: 1 }, $e(u(), (p, b) => (f(), X($s, {
          item: p,
          index: b,
          dragImage: o.value,
          class: "vf-item vf-item-list",
          draggable: "true",
          key: p.path
        }, {
          default: se(() => [
            n("div", Wm, [
              n("div", Ym, [
                W(ks, {
                  type: p.type,
                  small: a(e).compactListView
                }, null, 8, ["type", "small"]),
                n("span", Xm, _(p.basename), 1)
              ]),
              n("div", Jm, _(p.file_size ? a(e).filesize(p.file_size) : ""), 1),
              n("div", Qm, _(a(Vn)(p.last_modified)), 1)
            ])
          ]),
          _: 2
        }, 1032, ["item", "index", "dragImage"]))), 128)) : P("", !0),
        a(e).view === "grid" && !c.value.length ? (f(!0), g(he, { key: 2 }, $e(u(!1), (p, b) => (f(), X($s, {
          item: p,
          index: b,
          dragImage: o.value,
          class: "vf-item vf-item-grid",
          draggable: "true"
        }, {
          default: se(() => [
            n("div", null, [
              n("div", Zm, [
                (p.mime_type ?? "").startsWith("image") && a(e).showThumbnails ? (f(), g("img", {
                  src: "data:image/png;base64,R0lGODlhAQABAAAAACH5BAEKAAEALAAAAAABAAEAAAICTAEAOw==",
                  class: "lazy h-10 md:h-12 m-auto",
                  "data-src": a(e).requester.getPreviewUrl(a(e).fs.adapter, p),
                  alt: p.basename,
                  key: p.path
                }, null, 8, e1)) : (f(), X(ks, {
                  key: 1,
                  type: p.type
                }, null, 8, ["type"])),
                !((p.mime_type ?? "").startsWith("image") && a(e).showThumbnails) && p.type !== "dir" ? (f(), g("div", t1, _(r(p.extension)), 1)) : P("", !0)
              ]),
              n("span", s1, _(a(Ps)(p.basename)), 1)
            ])
          ]),
          _: 2
        }, 1032, ["item", "index", "dragImage"]))), 256)) : P("", !0)
      ], 544),
      W($0)
    ]));
  }
}, n1 = ["href", "download"], r1 = ["onClick"], a1 = {
  __name: "ContextMenu",
  setup(t) {
    const e = ae("ServiceContainer"), { t: s } = e.i18n, r = T(null), o = T([]), c = T(""), i = Ot({
      active: !1,
      items: [],
      positions: {
        left: 0,
        top: 0
      }
    }), d = Je(() => i.items.filter((m) => m.key == null || e.features.includes(m.key)));
    e.emitter.on("vf-context-selected", (m) => {
      o.value = m;
    });
    const l = {
      newfolder: {
        key: pe.NEW_FOLDER,
        title: () => s("New Folder"),
        action: () => e.modal.open(An)
      },
      selectAll: {
        title: () => s("Select All"),
        action: () => e.dragSelect.selectAll()
      },
      markFavorite: {
        title: () => s("Pin Folder"),
        action: () => {
          e.pinnedFolders = e.pinnedFolders.concat(o.value), e.storage.setStore("pinned-folders", e.pinnedFolders);
        }
      },
      removeFavorite: {
        title: () => s("Unpin Folder"),
        action: () => {
          e.pinnedFolders = e.pinnedFolders.filter((m) => !o.value.find((v) => v.path === m.path)), e.storage.setStore("pinned-folders", e.pinnedFolders);
        }
      },
      delete: {
        key: pe.DELETE,
        title: () => s("Delete"),
        action: () => {
          e.modal.open(ro, { items: o });
        }
      },
      refresh: {
        title: () => s("Refresh"),
        action: () => {
          e.emitter.emit("vf-fetch", { params: { q: "index", adapter: e.fs.adapter, path: e.fs.data.dirname } });
        }
      },
      preview: {
        key: pe.PREVIEW,
        title: () => s("Preview"),
        action: () => e.modal.open(On, { adapter: e.fs.adapter, item: o.value[0] })
      },
      open: {
        title: () => s("Open"),
        action: () => {
          e.emitter.emit("vf-search-exit"), e.emitter.emit("vf-fetch", {
            params: {
              q: "index",
              adapter: e.fs.adapter,
              path: o.value[0].path
            }
          });
        }
      },
      openDir: {
        title: () => s("Open containing folder"),
        action: () => {
          e.emitter.emit("vf-search-exit"), e.emitter.emit("vf-fetch", {
            params: {
              q: "index",
              adapter: e.fs.adapter,
              path: o.value[0].dir
            }
          });
        }
      },
      download: {
        key: pe.DOWNLOAD,
        link: Je(() => e.requester.getDownloadUrl(e.fs.adapter, o.value[0])),
        title: () => s("Download"),
        action: () => {
        }
      },
      archive: {
        key: pe.ARCHIVE,
        title: () => s("Archive"),
        action: () => e.modal.open(Ln, { items: o })
      },
      unarchive: {
        key: pe.UNARCHIVE,
        title: () => s("Unarchive"),
        action: () => e.modal.open(Dn, { items: o })
      },
      rename: {
        key: pe.RENAME,
        title: () => s("Rename"),
        action: () => e.modal.open(ao, { items: o })
      }
    }, u = (m) => {
      e.emitter.emit("vf-contextmenu-hide"), m.action();
    };
    e.emitter.on("vf-search-query", ({ newQuery: m }) => {
      c.value = m;
    }), e.emitter.on("vf-contextmenu-show", ({ event: m, items: v, target: p = null }) => {
      if (i.items = [], c.value)
        if (p)
          i.items.push(l.openDir), e.emitter.emit("vf-context-selected", [p]);
        else
          return;
<<<<<<< HEAD
      else !v && !c.value ? (i.items.push(l.refresh), i.items.push(l.newfolder), e.emitter.emit("vf-context-selected", [])) : f.length > 1 && f.some((g) => g.path === v.path) ? (i.items.push(l.refresh), i.items.push(l.archive), i.items.push(l.delete), e.emitter.emit("vf-context-selected", f)) : (v.type === "dir" ? i.items.push(l.open) : (i.items.push(l.preview), i.items.push(l.download)), i.items.push(l.rename), v.mime_type === "application/zip" ? i.items.push(l.unarchive) : i.items.push(l.archive), i.items.push(l.delete), e.emitter.emit("vf-context-selected", [v]));
      p(m);
=======
      else !p && !c.value ? (i.items.push(l.refresh), i.items.push(l.selectAll), i.items.push(l.newfolder), e.emitter.emit("vf-context-selected", [])) : v.length > 1 && v.some((b) => b.path === p.path) ? (i.items.push(l.refresh), i.items.push(l.archive), i.items.push(l.delete), e.emitter.emit("vf-context-selected", v)) : (p.type === "dir" ? (i.items.push(l.open), e.pinnedFolders.findIndex((b) => b.path === p.path) !== -1 ? i.items.push(l.removeFavorite) : i.items.push(l.markFavorite)) : (i.items.push(l.preview), i.items.push(l.download)), i.items.push(l.rename), p.mime_type === "application/zip" ? i.items.push(l.unarchive) : i.items.push(l.archive), i.items.push(l.delete), e.emitter.emit("vf-context-selected", [p]));
      h(m);
>>>>>>> 738b97a4
    }), e.emitter.on("vf-contextmenu-hide", () => {
      i.active = !1;
    });
    const h = (m) => {
      const v = e.dragSelect.area.value, p = e.root.getBoundingClientRect(), b = v.getBoundingClientRect();
      let y = m.clientX - p.left, x = m.clientY - p.top;
      i.active = !0, ft(() => {
        var H;
        const M = (H = r.value) == null ? void 0 : H.getBoundingClientRect();
        let k = (M == null ? void 0 : M.height) ?? 0, U = (M == null ? void 0 : M.width) ?? 0;
        y = b.right - m.pageX + window.scrollX < U ? y - U : y, x = b.bottom - m.pageY + window.scrollY < k ? x - k : x, i.positions = {
          left: y + "px",
          top: x + "px"
        };
      });
    };
    return (m, v) => ve((f(), g("ul", {
      ref_key: "contextmenu",
      ref: r,
      style: ns(i.positions),
      class: "z-30 absolute text-xs bg-neutral-50 dark:bg-gray-800 text-gray-700 dark:text-gray-200 border border-neutral-300 dark:border-gray-600 shadow rounded-sm select-none"
    }, [
      (f(!0), g(he, null, $e(d.value, (p) => (f(), g("li", {
        class: "cursor-pointer hover:bg-neutral-200 dark:hover:bg-gray-700",
        key: p.title
      }, [
        p.link ? (f(), g("a", {
          key: 0,
          class: "block pl-2 pr-3 py-2",
          target: "_blank",
          href: p.link,
          download: p.link,
          onClick: v[0] || (v[0] = (b) => a(e).emitter.emit("vf-contextmenu-hide"))
        }, [
          n("span", null, _(p.title()), 1)
        ], 8, n1)) : (f(), g("div", {
          key: 1,
          class: "pl-2 pr-3 py-1.5",
          onClick: (b) => u(p)
        }, [
          n("span", null, _(p.title()), 1)
        ], 8, r1))
      ]))), 128))
    ], 4)), [
      [ze, i.active]
    ]);
  }
}, l1 = {
  xmlns: "http://www.w3.org/2000/svg",
  fill: "none",
  stroke: "currentColor",
  class: "h-5 w-5",
  viewBox: "0 0 24 24"
}, i1 = /* @__PURE__ */ n("path", {
  "stroke-linecap": "round",
  "stroke-linejoin": "round",
  d: "M4 7v10c0 2.21 3.582 4 8 4s8-1.79 8-4V7M4 7c0 2.21 3.582 4 8 4s8-1.79 8-4M4 7c0-2.21 3.582-4 8-4s8 1.79 8 4m0 5c0 2.21-3.582 4-8 4s-8-1.79-8-4"
}, null, -1), c1 = [
  i1
];
function d1(t, e) {
  return f(), g("svg", l1, [...c1]);
}
const Bn = { render: d1 }, u1 = {
  xmlns: "http://www.w3.org/2000/svg",
  fill: "none",
  stroke: "currentColor",
  "stroke-width": "2",
  class: "h-5 w-5 stroke-slate-500 cursor-pointer",
  viewBox: "0 0 24 24"
}, m1 = /* @__PURE__ */ n("path", {
  "stroke-linecap": "round",
  "stroke-linejoin": "round",
  d: "M8.228 9c.549-1.165 2.03-2 3.772-2 2.21 0 4 1.343 4 3 0 1.4-1.278 2.575-3.006 2.907-.542.104-.994.54-.994 1.093m0 3h.01M21 12a9 9 0 1 1-18 0 9 9 0 0 1 18 0"
}, null, -1), f1 = [
  m1
];
function h1(t, e) {
  return f(), g("svg", u1, [...f1]);
}
const p1 = { render: h1 }, v1 = { class: "p-1 text-xs border-t border-neutral-300 dark:border-gray-700/50 flex justify-between select-none grow-0" }, g1 = { class: "flex leading-5 items-center" }, _1 = ["aria-label"], b1 = ["value"], x1 = { class: "ml-3" }, y1 = { key: 0 }, w1 = { class: "ml-1" }, k1 = { class: "flex leading-5 items-center justify-end" }, $1 = ["disabled"], S1 = ["aria-label"], C1 = {
  __name: "Statusbar",
  setup(t) {
    const e = ae("ServiceContainer"), { t: s } = e.i18n, { setStore: r } = e.storage, o = e.dragSelect, c = () => {
      e.emitter.emit("vf-search-exit"), e.emitter.emit("vf-fetch", { params: { q: "index", adapter: e.fs.adapter } }), r("adapter", e.fs.adapter);
    }, i = T("");
    e.emitter.on("vf-search-query", ({ newQuery: l }) => {
      i.value = l;
    });
    const d = Je(() => {
      const l = e.selectButton.multiple ? o.getSelected().length > 0 : o.getSelected().length === 1;
      return e.selectButton.active && l;
    });
    return (l, u) => (f(), g("div", v1, [
      n("div", g1, [
        n("div", {
          class: "mx-2",
          "aria-label": a(s)("Storage"),
          "data-microtip-position": "top-right",
          role: "tooltip"
        }, [
          W(a(Bn))
        ], 8, _1),
        ve(n("select", {
          "onUpdate:modelValue": u[0] || (u[0] = (h) => a(e).fs.adapter = h),
          onChange: c,
          class: "py-0.5 text-sm text-slate-500 border dark:border-gray-600 dark:text-neutral-50 dark:bg-gray-700 rounded pl-2 pr-8",
          tabindex: "-1"
        }, [
          (f(!0), g(he, null, $e(a(e).fs.data.storages, (h) => (f(), g("option", { value: h }, _(h), 9, b1))), 256))
        ], 544), [
          [Ss, a(e).fs.adapter]
        ]),
        n("div", x1, [
          i.value.length ? (f(), g("span", y1, _(a(e).fs.data.files.length) + " items found. ", 1)) : P("", !0),
          n("span", w1, _(a(e).dragSelect.getCount() > 0 ? a(s)("%s item(s) selected.", a(e).dragSelect.getCount()) : ""), 1)
        ])
      ]),
      n("div", k1, [
        a(e).selectButton.active ? (f(), g("button", {
          key: 0,
          class: me(["vf-btn py-0 vf-btn-primary", { disabled: !d.value }]),
          disabled: !d.value,
          onClick: u[1] || (u[1] = (h) => a(e).selectButton.click(a(o).getSelected(), h))
        }, _(a(s)("Select")), 11, $1)) : P("", !0),
        n("span", {
          class: "mr-1",
          "aria-label": a(s)("About"),
          "data-microtip-position": "top-left",
          role: "tooltip",
          onClick: u[2] || (u[2] = (h) => a(e).modal.open(Mn))
        }, [
          W(a(p1))
        ], 8, S1)
      ])
    ]));
  }
}, E1 = {
  xmlns: "http://www.w3.org/2000/svg",
  fill: "currentColor",
  class: "h-5 w-5",
  viewBox: "0 0 24 24"
}, T1 = /* @__PURE__ */ n("path", {
  fill: "none",
  d: "M0 0h24v24H0z"
}, null, -1), M1 = /* @__PURE__ */ n("path", { d: "M12 2c5.523 0 10 4.477 10 10s-4.477 10-10 10S2 17.523 2 12 6.477 2 12 2m3.6 5.2a1 1 0 0 0-1.4.2L12 10.333 9.8 7.4a1 1 0 1 0-1.6 1.2l2.55 3.4-2.55 3.4a1 1 0 1 0 1.6 1.2l2.2-2.933 2.2 2.933a1 1 0 0 0 1.6-1.2L13.25 12l2.55-3.4a1 1 0 0 0-.2-1.4" }, null, -1), A1 = [
  T1,
  M1
];
function D1(t, e) {
  return f(), g("svg", E1, [...A1]);
}
const L1 = { render: D1 }, V1 = {
  xmlns: "http://www.w3.org/2000/svg",
  fill: "none",
  stroke: "currentColor",
  "stroke-linecap": "round",
  "stroke-linejoin": "round",
  "stroke-width": "2",
  viewBox: "0 0 24 24"
}, O1 = /* @__PURE__ */ n("path", {
  stroke: "none",
  d: "M0 0h24v24H0z"
}, null, -1), H1 = /* @__PURE__ */ n("path", { d: "M15 12H9M12 9v6" }, null, -1), B1 = [
  O1,
  H1
];
function R1(t, e) {
  return f(), g("svg", V1, [...B1]);
}
const F1 = { render: R1 }, I1 = {
  xmlns: "http://www.w3.org/2000/svg",
  fill: "none",
  stroke: "currentColor",
  "stroke-linecap": "round",
  "stroke-linejoin": "round",
  "stroke-width": "2",
  viewBox: "0 0 24 24"
}, N1 = /* @__PURE__ */ n("path", {
  stroke: "none",
  d: "M0 0h24v24H0z"
}, null, -1), U1 = /* @__PURE__ */ n("path", { d: "M9 12h6" }, null, -1), z1 = [
  N1,
  U1
];
function P1(t, e) {
  return f(), g("svg", I1, [...z1]);
}
const j1 = { render: P1 };
function Rn(t, e) {
  const s = t.findIndex((r) => r.path === e.path);
  s > -1 ? t[s] = e : t.push(e);
}
const q1 = {
  key: 1,
  class: "cursor-pointer"
}, Fn = {
  __name: "FolderLoaderIndicator",
  props: /* @__PURE__ */ Kn({
    adapter: {
      type: String,
      required: !0
    },
    path: {
      type: String,
      required: !0
    }
  }, {
    modelValue: {},
    modelModifiers: {}
  }),
  emits: ["update:modelValue"],
  setup(t) {
    const e = t, s = ae("ServiceContainer");
    s.i18n;
    const r = Wn(t, "modelValue"), o = T(!1);
    function c() {
      return r.value = !r.value;
    }
    function i() {
      return s.treeViewData.find((l) => l.path === e.path);
    }
    const d = () => {
      o.value = !0, s.requester.send({
        url: "",
        method: "get",
        params: {
          q: "subfolders",
          adapter: e.adapter,
          path: e.path
        }
      }).then((l) => {
        Rn(s.treeViewData, { path: e.path, ...l });
      }).catch((l) => {
      }).finally(() => {
        o.value = !1;
      });
    };
    return (l, u) => {
      var h;
      return f(), g("div", {
        class: "h-5 w-5 shrink-0",
        onClick: u[0] || (u[0] = (m) => {
          var v;
          return (!r.value || ((v = i()) == null ? void 0 : v.folders.length)) && c() && (i() || d());
        })
      }, [
        o.value ? (f(), X(a(lo), {
          key: 0,
          class: "p-1"
        })) : (f(), g("div", q1, [
          r.value && ((h = i()) != null && h.folders.length) ? (f(), X(a(j1), {
            key: 0,
            class: "text-gray-600"
          })) : P("", !0),
          r.value ? P("", !0) : (f(), X(a(F1), {
            key: 1,
            class: "text-gray-400"
          }))
        ]))
      ]);
    };
  }
}, G1 = {
  xmlns: "http://www.w3.org/2000/svg",
  fill: "none",
  stroke: "currentColor",
  "stroke-width": "1.5",
  class: "text-neutral-500 fill-sky-500 stroke-gray-100/50 dark:stroke-slate-700/50 dark:fill-slate-500",
  viewBox: "0 0 24 24"
}, K1 = /* @__PURE__ */ n("path", {
  "stroke-linecap": "round",
  "stroke-linejoin": "round",
  d: "M3.75 9.776q.168-.026.344-.026h15.812q.176 0 .344.026m-16.5 0a2.25 2.25 0 0 0-1.883 2.542l.857 6a2.25 2.25 0 0 0 2.227 1.932H19.05a2.25 2.25 0 0 0 2.227-1.932l.857-6a2.25 2.25 0 0 0-1.883-2.542m-16.5 0V6A2.25 2.25 0 0 1 6 3.75h3.879a1.5 1.5 0 0 1 1.06.44l2.122 2.12a1.5 1.5 0 0 0 1.06.44H18A2.25 2.25 0 0 1 20.25 9v.776"
}, null, -1), W1 = [
  K1
];
function Y1(t, e) {
  return f(), g("svg", G1, [...W1]);
}
const X1 = { render: Y1 }, J1 = { class: "block" }, Q1 = { class: "flex hover:text-sky-700 dark:hover:text-sky-200/50 rounded" }, Z1 = { class: "h-5 w-5 shrink-0" }, ef = ["onClick"], tf = { class: "h-5 w-5 shrink-0" }, sf = { class: "text-nowrap" }, of = { class: "pl-4" }, nf = {
  __name: "TreeSubfolderList",
  props: {
    adapter: {
      type: String,
      required: !0
    },
    path: {
      type: String,
      required: !0
    }
  },
  setup(t) {
    const e = ae("ServiceContainer"), s = T([]), r = t, o = Je(() => {
      var c;
      return ((c = e.treeViewData.find((i) => i.path === r.path)) == null ? void 0 : c.folders) || [];
    });
    return (c, i) => {
      const d = Yn("TreeSubfolderList", !0);
      return f(), g("ul", J1, [
        (f(!0), g(he, null, $e(o.value, (l, u) => (f(), g("li", {
          class: "flex flex-col space-x-0.5 py-0.5 text-sm",
          key: l.path
        }, [
          n("div", Q1, [
            n("div", Z1, [
              W(Fn, {
                adapter: t.adapter,
                path: l.path,
                modelValue: s.value[l.path],
                "onUpdate:modelValue": (h) => s.value[l.path] = h
              }, null, 8, ["adapter", "path", "modelValue", "onUpdate:modelValue"])
            ]),
            n("div", {
              class: "flex cursor-pointer",
              onClick: (h) => a(e).emitter.emit("vf-fetch", { params: { q: "index", adapter: r.adapter, path: l.path } })
            }, [
              n("div", tf, [
                a(e).fs.path === l.path ? (f(), X(a(X1), { key: 0 })) : (f(), X(a(fs), { key: 1 }))
              ]),
              n("div", sf, _(l.basename), 1)
            ], 8, ef)
          ]),
          n("div", of, [
            ve(W(d, {
              adapter: r.adapter,
              path: l.path
            }, null, 8, ["adapter", "path"]), [
              [ze, s.value[l.path]]
            ])
          ])
        ]))), 128))
      ]);
    };
  }
}, rf = { class: "pt-1 px-1 uppercase font-bold text-gray-400 dark:text-gray-500 text-xs flex justify-between" }, af = { class: "h-5 w-5 shrink-0" }, lf = { class: "mr-3" }, cf = {
  __name: "TreeStorageItem",
  props: {
    storage: {
      type: String,
      required: !0
    }
  },
  setup(t) {
    const e = ae("ServiceContainer"), s = T(!1), r = (o) => {
      e.fs.adapter = o, e.emitter.emit("vf-search-exit"), e.emitter.emit("vf-fetch", { params: { q: "index", adapter: o } }), e.storage.setStore("adapter", o);
    };
    return (o, c) => (f(), g(he, null, [
      n("div", rf, [
        n("div", {
          class: me(["flex flex-1 space-x-1 items-center cursor-pointer", t.storage === a(e).fs.adapter ? "text-gray-700/80 dark:text-gray-300/80 text-bold" : ""]),
          onClick: c[0] || (c[0] = (i) => r(t.storage))
        }, [
          n("div", af, [
            W(a(Bn))
          ]),
          n("div", null, _(t.storage), 1)
        ], 2),
        n("div", lf, [
          W(Fn, {
            adapter: t.storage,
            path: t.storage + "://",
            modelValue: s.value,
            "onUpdate:modelValue": c[1] || (c[1] = (i) => s.value = i)
          }, null, 8, ["adapter", "path", "modelValue"])
        ])
      ]),
      ve(W(nf, {
        adapter: t.storage,
        path: t.storage + "://"
      }, null, 8, ["adapter", "path"]), [
        [ze, s.value]
      ])
    ], 64));
  }
}, df = { class: "p-1 uppercase font-bold text-gray-400 dark:text-gray-400 text-xs flex items-center space-x-1" }, uf = { class: "block" }, mf = { class: "flex pl-2 py-0.5 text-sm space-x-2" }, ff = ["onClick"], hf = ["title"], pf = ["onClick"], vf = { key: 0 }, gf = { class: "rounded-lg p-1 bg-gray-100 dark:bg-gray-700 text-xs text-center" }, _f = {
  __name: "TreeView",
  setup(t) {
    const e = ae("ServiceContainer"), { t: s } = e.i18n, r = T(190), o = (d) => {
      e.pinnedFolders = e.pinnedFolders.filter((l) => l.path !== d.path), e.storage.setStore("pinned-folders", e.pinnedFolders);
    }, c = (d) => {
      const l = d.clientX, u = d.target.parentElement, h = u.getBoundingClientRect().width;
      u.classList.remove("transition-[width]"), u.classList.add("transition-none");
      const m = (p) => {
        r.value = h + p.clientX - l, r.value < 50 && (r.value = 0, e.showTreeView = !1), r.value > 50 && (e.showTreeView = !0);
      }, v = () => {
        const p = u.getBoundingClientRect();
        r.value = p.width, u.classList.add("transition-[width]"), u.classList.remove("transition-none"), window.removeEventListener("mousemove", m), window.removeEventListener("mouseup", v);
      };
      window.addEventListener("mousemove", m), window.addEventListener("mouseup", v);
    }, i = T(null);
    return Ce(() => {
      it(i.value, {});
    }), mt(e.fs.data, (d, l) => {
      const u = d.files.filter((h) => h.type === "dir");
      Rn(e.treeViewData, { path: e.fs.path, folders: u.map((h) => ({
        adapter: h.storage,
        path: h.path,
        basename: h.basename
      })) });
    }), (d, l) => (f(), g(he, null, [
      n("div", {
        onClick: l[0] || (l[0] = (u) => a(e).showTreeView = !a(e).showTreeView),
        class: me(["w-full h-full bg-gray-300/10 dark:bg-gray-700/10 z-[1]", a(e).showTreeView ? "backdrop-blur-sm absolute md:hidden" : "hidden"])
      }, null, 2),
      n("div", {
        style: ns(a(e).showTreeView ? "min-width:100px;max-width:75%; width: " + r.value + "px" : "width: 0"),
        class: "absolute h-full md:h-auto md:relative shadow-lg shrink-0 transition-[width] ease-in-out duration-200 z-[1] bg-gray-50 dark:bg-[#242f41]"
      }, [
        n("div", {
          ref_key: "treeViewScrollElement",
          ref: i,
          class: "h-full border-r dark:border-gray-600/50 pb-4"
        }, [
          n("div", df, [
            n("div", null, [
              W(a(Hn), { class: "text-amber-600" })
            ]),
            n("div", null, _(a(s)("Pinned Folders")), 1)
          ]),
          n("ul", uf, [
            (f(!0), g(he, null, $e(a(e).pinnedFolders, (u) => (f(), g("li", mf, [
              n("div", {
                class: "flex hover:text-sky-500 dark:hover:text-sky-200/50 rounded cursor-pointer",
                onClick: (h) => a(e).emitter.emit("vf-fetch", { params: { q: "index", adapter: u.storage, path: u.path } })
              }, [
                W(a(fs), { class: "h-5 w-5" }),
                n("div", {
                  title: u.path
                }, _(u.basename), 9, hf)
              ], 8, ff),
              n("div", {
                class: "cursor-pointer",
                onClick: (h) => o(u)
              }, [
                W(a(L1), { class: "p-0.5 text-gray-200 hover:text-gray-400 dark:text-gray-600 hover:dark:text-gray-400" })
              ], 8, pf)
            ]))), 256)),
            a(e).pinnedFolders.length ? P("", !0) : (f(), g("li", vf, [
              n("div", gf, _(a(s)("No folders pinned")), 1)
            ]))
          ]),
          (f(!0), g(he, null, $e(a(e).fs.data.storages, (u) => (f(), g("div", null, [
            W(cf, { storage: u }, null, 8, ["storage"])
          ]))), 256))
        ], 512),
        n("div", {
          onMousedown: c,
          class: me([(a(e).showTreeView, ""), "transition-colors ease-in-out duration-200 top-0 hover:bg-slate-600/10 dark:hover:bg-slate-300/10 w-1 h-full absolute -right-0.5 cursor-ew-resize"])
        }, null, 34)
      ], 4)
    ], 64));
  }
}, bf = { class: "relative flex overflow-hidden h-full" }, xf = {
  __name: "VueFinder",
  props: {
    id: {
      type: String,
      default: "vf"
    },
    request: {
      type: [String, Object],
      required: !0
    },
    persist: {
      type: Boolean,
      default: !1
    },
    path: {
      type: String,
      default: ""
    },
    features: {
      type: [Array, Boolean],
      default: !0
    },
    debug: {
      type: Boolean,
      default: !1
    },
    theme: {
      type: String,
      default: "system"
    },
    locale: {
      type: String,
      default: null
    },
    maxHeight: {
      type: String,
      default: "600px"
    },
    maxFileSize: {
      type: String,
      default: "10mb"
    },
    fullScreen: {
      type: Boolean,
      default: !1
    },
    showTreeView: {
      type: Boolean,
      default: !1
    },
    pinnedFolders: {
      type: Array,
      default: []
    },
    showThumbnails: {
      type: Boolean,
      default: !0
    },
    selectButton: {
      type: Object,
      default(t) {
        return {
          active: !1,
          multiple: !1,
          click: (e) => {
          },
          ...t
        };
      }
    }
  },
  emits: ["select"],
  setup(t, { emit: e }) {
    const s = e, o = _a(t, ae("VueFinderOptions"));
    Xn("ServiceContainer", o);
    const { setStore: c } = o.storage, i = T(null);
    o.root = i;
    const d = o.dragSelect;
    fi(o);
    const l = (h) => {
      Object.assign(o.fs.data, h), d.clearSelection(), d.refreshSelection();
    };
    let u;
    return o.emitter.on("vf-fetch-abort", () => {
      u.abort(), o.fs.loading = !1;
    }), o.emitter.on("vf-fetch", ({ params: h, body: m = null, onSuccess: v = null, onError: p = null, noCloseModal: b = !1 }) => {
      ["index", "search"].includes(h.q) && (u && u.abort(), o.fs.loading = !0), u = new AbortController();
      const y = u.signal;
      o.requester.send({
        url: "",
        method: h.m || "get",
        params: h,
        body: m,
        abortSignal: y
      }).then((x) => {
        o.fs.adapter = x.adapter, o.persist && (o.fs.path = x.dirname, c("path", o.fs.path)), ["index", "search"].includes(h.q) && (o.fs.loading = !1), b || o.modal.close(), l(x), v && v(x);
      }).catch((x) => {
        console.error(x), p && p(x);
      });
    }), Ce(() => {
      let h = {};
      o.fs.path.includes("://") && (h = {
        adapter: o.fs.path.split("://")[0],
        path: o.fs.path
      }), o.emitter.emit("vf-fetch", { params: { q: "index", adapter: o.fs.adapter, ...h } }), d.onSelect((m) => {
        s("select", m);
      });
    }), (h, m) => (f(), g("div", {
      class: "vuefinder",
      ref_key: "root",
      ref: i,
      tabindex: "0"
    }, [
      n("div", {
        class: me(a(o).theme.actualValue)
      }, [
        n("div", {
          class: me([a(o).fullScreen ? "fixed w-screen inset-0 z-20" : "relative rounded resize-y ", "overflow-hidden min-h-44 border flex flex-col bg-white dark:bg-gray-800 text-gray-700 dark:text-neutral-400 border-neutral-300 dark:border-gray-900 select-none"]),
          style: ns(a(o).fullScreen ? "" : "max-height: " + t.maxHeight),
          onMousedown: m[0] || (m[0] = (v) => a(o).emitter.emit("vf-contextmenu-hide")),
          onTouchstart: m[1] || (m[1] = (v) => a(o).emitter.emit("vf-contextmenu-hide"))
        }, [
          W(Kd),
          W(w0),
          n("div", bf, [
            W(_f),
            W(o1)
          ]),
          W(C1)
        ], 38),
        W(Jn, { name: "fade" }, {
          default: se(() => [
            a(o).modal.visible ? (f(), X(Qn(a(o).modal.type), { key: 0 })) : P("", !0)
          ]),
          _: 1
        }),
        W(a1)
      ], 2)
    ], 512));
  }
}, Lf = {
  /**
   * @param {import('vue').App} app
   * @param options
   */
  install(t, e = {}) {
    e.i18n = e.i18n ?? {};
    let [s] = Object.keys(e.i18n);
    e.locale = e.locale ?? s ?? "en", t.provide("VueFinderOptions", e), t.component("VueFinder", xf);
  }
};
export {
  Lf as default
};<|MERGE_RESOLUTION|>--- conflicted
+++ resolved
@@ -1,14 +1,3 @@
-<<<<<<< HEAD
-var Rn = Object.defineProperty;
-var Vn = (t, e, s) => e in t ? Rn(t, e, { enumerable: !0, configurable: !0, writable: !0, value: s }) : t[e] = s;
-var ro = (t, e, s) => Vn(t, typeof e != "symbol" ? e + "" : e, s);
-import { reactive as Ot, watch as At, ref as M, shallowRef as In, onMounted as Me, onUnmounted as To, onUpdated as Lo, nextTick as Mt, computed as dt, inject as ue, openBlock as h, createElementBlock as _, withKeys as yt, unref as r, createElementVNode as a, withModifiers as st, renderSlot as Dt, normalizeClass as he, createCommentVNode as Y, createBlock as ee, withCtx as Z, toDisplayString as b, withDirectives as ge, vModelText as wt, createTextVNode as ne, Fragment as ke, renderList as Ae, onBeforeUnmount as Oo, createVNode as te, customRef as Nn, vShow as tt, isRef as Ho, TransitionGroup as Un, normalizeStyle as Ps, vModelCheckbox as Ft, vModelSelect as ws, provide as zn, Transition as Pn, resolveDynamicComponent as Fn } from "vue";
-import jn from "mitt";
-import qn from "dragselect";
-import Gn from "@uppy/core";
-import Wn from "@uppy/xhr-upload";
-import Yn from "vanilla-lazyload";
-=======
 var zn = Object.defineProperty;
 var Pn = (t, e, s) => e in t ? zn(t, e, { enumerable: !0, configurable: !0, writable: !0, value: s }) : t[e] = s;
 var mo = (t, e, s) => Pn(t, typeof e != "symbol" ? e + "" : e, s);
@@ -18,7 +7,6 @@
 import tr from "@uppy/core";
 import sr from "@uppy/xhr-upload";
 import or from "vanilla-lazyload";
->>>>>>> 738b97a4
 import "cropperjs/dist/cropper.css";
 import nr from "cropperjs";
 import "microtip/microtip.css";
@@ -286,11 +274,7 @@
   if (is(t))
     for (let s = 0; s < t.length && e(t[s], s, t) !== !1; s++)
       ;
-<<<<<<< HEAD
-  else t && ie(Object.keys(t), (s) => e(t[s], s, t));
-=======
   else t && ce(Object.keys(t), (s) => e(t[s], s, t));
->>>>>>> 738b97a4
   return t;
 }
 const Ws = (t, e) => t.indexOf(e) >= 0, Xe = (t, e) => t.concat(e), be = (t, e, s) => (!ls(e) && is(e) ? Array.prototype.push.apply(t, e) : t.push(e), t), ct = (t) => Array.from(t || []), Ko = (t) => qe(t) ? t : [t], Ms = (t) => !!t && !t.length, po = (t) => ct(new Set(t)), Ie = (t, e, s) => {
@@ -921,16 +905,6 @@
       });
       d = xe(), i = ge;
     }
-<<<<<<< HEAD
-    if (Se)
-      if (H.S(), je(ye)) {
-        const _e = ye[0], fe = ye[1];
-        o = Fe(_e) && _e, c = Fe(fe) && fe;
-      } else Fe(ye) ? (o = ye, c = !1) : (o = !1, c = !1);
-    if (we) {
-      const _e = U(), fe = Q && Q(), Ce = i && i();
-      _e && re(G, O(_e[0], _e[1], we)), fe && re(G, se(fe[0], we)), Ce && re(G, ae(Ce[0], we));
-=======
     if (Ee)
       if (I.S(), qe(we)) {
         const xe = we[0], ge = we[1];
@@ -939,7 +913,6 @@
     if (ke) {
       const xe = z(), ge = te && te(), Te = i && i();
       xe && re(K, F(xe[0], xe[1], ke)), ge && re(K, oe(ge[0], ke)), Te && re(K, le(Te[0], ke));
->>>>>>> 738b97a4
     }
     return R(K), K;
   }, E];
@@ -5036,13 +5009,8 @@
           i.items.push(l.openDir), e.emitter.emit("vf-context-selected", [p]);
         else
           return;
-<<<<<<< HEAD
-      else !v && !c.value ? (i.items.push(l.refresh), i.items.push(l.newfolder), e.emitter.emit("vf-context-selected", [])) : f.length > 1 && f.some((g) => g.path === v.path) ? (i.items.push(l.refresh), i.items.push(l.archive), i.items.push(l.delete), e.emitter.emit("vf-context-selected", f)) : (v.type === "dir" ? i.items.push(l.open) : (i.items.push(l.preview), i.items.push(l.download)), i.items.push(l.rename), v.mime_type === "application/zip" ? i.items.push(l.unarchive) : i.items.push(l.archive), i.items.push(l.delete), e.emitter.emit("vf-context-selected", [v]));
-      p(m);
-=======
       else !p && !c.value ? (i.items.push(l.refresh), i.items.push(l.selectAll), i.items.push(l.newfolder), e.emitter.emit("vf-context-selected", [])) : v.length > 1 && v.some((b) => b.path === p.path) ? (i.items.push(l.refresh), i.items.push(l.archive), i.items.push(l.delete), e.emitter.emit("vf-context-selected", v)) : (p.type === "dir" ? (i.items.push(l.open), e.pinnedFolders.findIndex((b) => b.path === p.path) !== -1 ? i.items.push(l.removeFavorite) : i.items.push(l.markFavorite)) : (i.items.push(l.preview), i.items.push(l.download)), i.items.push(l.rename), p.mime_type === "application/zip" ? i.items.push(l.unarchive) : i.items.push(l.archive), i.items.push(l.delete), e.emitter.emit("vf-context-selected", [p]));
       h(m);
->>>>>>> 738b97a4
     }), e.emitter.on("vf-contextmenu-hide", () => {
       i.active = !1;
     });
