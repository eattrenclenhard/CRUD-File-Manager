--- conflicted
+++ resolved
@@ -13,10 +13,7 @@
     const emitter = mitt()
     const metricUnits = storage.getStore('metricUnits', false);
     const theme = useTheme(storage, props.theme);
-<<<<<<< HEAD
     const i18n = computed(() => useI18n(storage, props.locale, emitter, supportedLocales));
-=======
->>>>>>> 3646fc13
 
     const setFeatures = (features) => {
         if (Array.isArray(features)) {
@@ -58,11 +55,7 @@
         // loading state
         loading: false,
         // default locale
-<<<<<<< HEAD
         i18n : i18n,
-=======
-        i18n : useI18n(storage, props.locale, emitter),
->>>>>>> 3646fc13
         // modal state
         modal: {
             active: false,
