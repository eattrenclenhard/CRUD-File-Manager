--- conflicted
+++ resolved
@@ -18,24 +18,6 @@
      </div>
     </div>
     <div class="flex leading-5 items-center justify-end">
-<<<<<<< HEAD
-      <select v-model="locale" v-if="features.includes(FEATURES.LANGUAGE)" @change="changeLocale($event.target.value)"
-              class="w-[120px] delay-200 duration-300 hover:w-full transition-[width] py-0.5 text-sm text-slate-500 border dark:border-gray-600 dark:text-neutral-50 dark:bg-gray-700 rounded pl-2 pr-8 mr-3">
-        <option value="" disabled>{{ t('Language') }}</option>
-        <option value="en">English</option>
-        <option value="fr">French (Français)</option>
-        <option value="de">German (Deutsch)</option>
-        <option value="he">Hebrew (עִברִית)</option>
-        <option value="hi">Hindi (हिंदी)</option>
-        <option value="fa">Persian (فارسی)</option>
-        <option value="ru">Russian (Pусский)</option>
-        <option value="sv">Swedish (Svenska)</option>
-        <option value="tr">Turkish (Türkçe)</option>
-        <option value="zhCN">Simplified Chinese (简体中文)</option>
-        <option value="zhTW">Traditional Chinese (繁體中文)</option>
-      </select>
-=======
->>>>>>> 8814ee68
 
       <span class="mr-1" :aria-label="t('About')" data-microtip-position="top-left" role="tooltip" @click="emitter.emit('vf-modal-show', {type:'about'})">
         <svg xmlns="http://www.w3.org/2000/svg" class="h-5 w-5 stroke-slate-500 cursor-pointer" fill="none" viewBox="0 0 24 24" stroke="currentColor" stroke-width="2">
@@ -54,7 +36,6 @@
 
 <script setup>
 import {inject, ref} from 'vue';
-import { FEATURES } from "./features.js";
 
 const props = defineProps({
   data: Object,
@@ -66,9 +47,6 @@
 const adapter = inject('adapter');
 
 const {t} = inject('i18n');
-
-/** @type {import('vue').Ref<String[]>} */
-const features = inject('features')
 
 const handleStorageSelect = () => {
   emitter.emit('vf-search-exit');
