<template>
  <div class="vuefinder" ref="root">
    <div :class="darkMode ? 'dark': ''">
      <div
          :class="fullScreen ? 'fixed w-screen inset-0 z-20' : 'relative rounded-md'"
          :style="!fullScreen ? 'max-height: ' + maxHeight : ''"
          class="border flex flex-col bg-white dark:bg-gray-800 text-gray-700 dark:text-neutral-400 border-neutral-300 dark:border-gray-900 min-w-min select-none"
          @mousedown="emitter.emit('vf-contextmenu-hide')" @touchstart="emitter.emit('vf-contextmenu-hide')">
        <v-f-toolbar :data="fetchData" />
        <v-f-breadcrumb :data="fetchData"/>
        <v-f-explorer :view="view" :data="fetchData"/>
        <v-f-statusbar :data="fetchData"/>
      </div>

      <component v-if="modal.active" :is="'v-f-modal-'+ modal.type" :selection="modal.data" :current="fetchData"/>
      <v-f-context-menu :current="fetchData"/>
      <iframe id="download_frame" style="display:none;"></iframe>
    </div>
  </div>
</template>

<script>
export default {
  name: 'VueFinder'
};
</script>

<script setup>
<<<<<<< HEAD
import {computed, defineProps, defineEmits, onMounted, provide, reactive, ref, watch} from 'vue';
=======
import {computed, defineProps, onMounted, provide, reactive, ref, watch} from 'vue';
>>>>>>> 458b278e
import ajax from '../utils/ajax.js';
import mitt from 'mitt';
import {useStorage} from '../composables/useStorage.js';
import {useApiUrl} from '../composables/useApiUrl.js';
import VFToolbar from '../components/Toolbar.vue';
import VFExplorer from '../components/Explorer.vue';
import VFStatusbar from '../components/Statusbar.vue';
import VFBreadcrumb from '../components/Breadcrumb.vue';
import VFContextMenu from '../components/ContextMenu.vue';
import {useI18n} from '../composables/useI18n.js';

const props = defineProps({
  url: {
    type: [String],
  },
  id: {
    type: String,
    default: 'vf'
  },
  dark: {
    type: Boolean,
    default: false
  },
  usePropDarkMode: {
      type: Boolean,
      default: false
  },
  locale: {
      type: String,
      default: 'en'
  },
  maxHeight: {
    type: String,
    default: '600px'
  },
  maxFileSize: {
    type: String,
    default: '10mb'
  },
  postData: {
    type: Object,
    default: {}
  }
});
const emitter = mitt();
const {setStore, getStore} = useStorage(props.id);
const adapter =ref(getStore('adapter'));

<<<<<<< HEAD
const emit = defineEmits(['select'])

=======
>>>>>>> 458b278e
/** @type import('vue').Ref<HTMLDivElement> */
const root = ref(null);
provide('root', root);
provide('emitter', emitter);
provide('storage', useStorage(props.id));
provide('postData', props.postData);
provide('adapter', adapter);
provide('maxFileSize', props.maxFileSize);
provide('usePropDarkMode', props.usePropDarkMode);
// use reactive instead of ref to be able to use one object for all components

// Lang Management
const i18n = useI18n(props.id, props.locale, emitter);
const {t} = i18n;
provide('i18n', i18n);

const {apiUrl, setApiUrl} = useApiUrl();
setApiUrl(props.url);

const fetchData = reactive({adapter: adapter.value, storages: [], dirname: '.', files: []});

// View Management
const view = ref(getStore('viewport', 'grid'));
// dark mode
const darkMode = props.usePropDarkMode ? computed(() => props.dark) : ref(getStore('darkMode', props.dark));
provide('darkMode', darkMode);

emitter.on('vf-darkMode-toggle', () => {
  darkMode.value = !darkMode.value;
  setStore('darkMode', darkMode.value);
});

// unit switcher (for example: GB vs GiB)
const metricUnits = ref(getStore('metricUnits', false));
provide('metricUnits', metricUnits);
import { format as filesizeDefault, metricFormat as filesizeMetric } from './../utils/filesize.js'
const filesize = ref(metricUnits.value ?  filesizeMetric  : filesizeDefault)
watch(metricUnits, (value) => {
  filesize.value = value ?  filesizeMetric  : filesizeDefault
})
provide('filesize', filesize);

emitter.on('vf-metric-units-saved', (value) => {
  metricUnits.value = value;
  setStore('metricUnits', value);
});

const loadingState = ref(false);
provide('loadingState', loadingState);

const fullScreen = ref(getStore('full-screen', false));

emitter.on('vf-fullscreen-toggle', () => {
  fullScreen.value = !fullScreen.value;
  setStore('full-screen', fullScreen.value);
});

emitter.on('vf-view-toggle', (newView) => {
  view.value = newView;
});

// Modal Management
const modal = reactive({
  active: false,
  type: 'delete',
  data: {}
});

emitter.on('vf-modal-close', () => {
  modal.active = false;
});

emitter.on('vf-modal-show', (item) => {
  modal.active = true;
  modal.type = item.type;
  modal.data = item;
});

const updateItems = (data) => {
  Object.assign(fetchData, data);
  emitter.emit('vf-nodes-selected', {});
  emitter.emit('vf-explorer-update');
};

emitter.on('vf-nodes-selected', (items) => {
  emit('select', items);
})

let controller;
emitter.on('vf-fetch-abort', () => {
  controller.abort();
  loadingState.value = false;
});

emitter.on('vf-fetch', ({params, onSuccess = null, onError = null, noCloseModal = false}) => {
  if (['index', 'search'].includes(params.q)) {
    if (controller) {
      controller.abort();
    }
    loadingState.value = true;
  }

  controller = new AbortController();
  const signal = controller.signal;
  ajax(apiUrl.value, {params, signal})
      .then(data => {
        adapter.value = data.adapter;
        if (['index', 'search'].includes(params.q)) {
          loadingState.value = false;
        }
        if (!noCloseModal) {
          emitter.emit('vf-modal-close');
        }
        updateItems(data);
        onSuccess(data);
      })
      .catch((e) => {
        if (onError) {
          onError(e);
        }
      })
      .finally(() => {
      });
});

emitter.on('vf-download', (url) => {
  document.getElementById('download_frame').src = url;
  emitter.emit('vf-modal-close');
});

onMounted(() => {
  emitter.emit('vf-fetch', {params: {q: 'index', adapter: (adapter.value)}});
});

</script><|MERGE_RESOLUTION|>--- conflicted
+++ resolved
@@ -26,11 +26,7 @@
 </script>
 
 <script setup>
-<<<<<<< HEAD
 import {computed, defineProps, defineEmits, onMounted, provide, reactive, ref, watch} from 'vue';
-=======
-import {computed, defineProps, onMounted, provide, reactive, ref, watch} from 'vue';
->>>>>>> 458b278e
 import ajax from '../utils/ajax.js';
 import mitt from 'mitt';
 import {useStorage} from '../composables/useStorage.js';
@@ -79,11 +75,8 @@
 const {setStore, getStore} = useStorage(props.id);
 const adapter =ref(getStore('adapter'));
 
-<<<<<<< HEAD
 const emit = defineEmits(['select'])
 
-=======
->>>>>>> 458b278e
 /** @type import('vue').Ref<HTMLDivElement> */
 const root = ref(null);
 provide('root', root);
